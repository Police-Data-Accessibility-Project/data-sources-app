import json
from collections import namedtuple
from contextlib import contextmanager
from datetime import datetime
from functools import wraps, partial, partialmethod
from typing import Optional, Any, List, Callable
import uuid

import psycopg
from psycopg import sql
from psycopg.rows import dict_row, tuple_row
from sqlalchemy import select
from sqlalchemy.orm import aliased
from sqlalchemy.schema import Column
from sqlalchemy.sql.expression import UnaryExpression

from database_client.constants import PAGE_SIZE, TABLE_REFERENCE
from database_client.db_client_dataclasses import OrderByParameters, WhereMapping
from database_client.dynamic_query_constructor import DynamicQueryConstructor
from database_client.enums import (
    ExternalAccountTypeEnum,
    RelationRoleEnum,
    ColumnPermissionEnum,
)
from middleware.exceptions import (
    UserNotFoundError,
    TokenNotFoundError,
    AccessTokenNotFoundError,
)
from middleware.models import (
    ExternalAccount,
    User,
)
from middleware.enums import PermissionsEnum, Relations
from middleware.initialize_psycopg_connection import initialize_psycopg_connection
from middleware.initialize_sqlalchemy_session import initialize_sqlalchemy_session
from utilities.enums import RecordCategories

DATA_SOURCES_MAP_COLUMN = [
    "data_source_id",
    "name",
    "agency_id",
    "agency_name",
    "state_iso",
    "municipality",
    "county_name",
    "record_type",
    "lat",
    "lng",
]


QUICK_SEARCH_SQL = """
    SELECT
        data_sources.airtable_uid,
        data_sources.name AS data_source_name,
        data_sources.description,
        data_sources.record_type,
        data_sources.source_url,
        data_sources.record_format,
        data_sources.coverage_start,
        data_sources.coverage_end,
        data_sources.agency_supplied,
        agencies.name AS agency_name,
        agencies.municipality,
        agencies.state_iso
    FROM
        agency_source_link
    INNER JOIN
        data_sources ON agency_source_link.airtable_uid = data_sources.airtable_uid
    INNER JOIN
        agencies ON agency_source_link.agency_described_linked_uid = agencies.airtable_uid
    INNER JOIN
        state_names ON agencies.state_iso = state_names.state_iso
    WHERE
        (data_sources.name ILIKE '%{0}%' OR data_sources.description ILIKE '%{0}%' OR data_sources.record_type ILIKE '%{0}%' OR data_sources.tags ILIKE '%{0}%') 
        AND (agencies.county_name ILIKE '%{1}%' OR substr(agencies.county_name,3,length(agencies.county_name)-4) || ' County' ILIKE '%{1}%' 
            OR agencies.state_iso ILIKE '%{1}%' OR agencies.municipality ILIKE '%{1}%' OR agencies.agency_type ILIKE '%{1}%' OR agencies.jurisdiction_type ILIKE '%{1}%' 
            OR agencies.name ILIKE '%{1}%' OR state_names.state_name ILIKE '%{1}%')
        AND data_sources.approval_status = 'approved'
        AND data_sources.url_status not in ('broken', 'none found')

"""


class DatabaseClient:

    def __init__(self):
        self.connection = initialize_psycopg_connection()
        self.session_maker = initialize_sqlalchemy_session()
        self.cursor = None

    def cursor_manager(row_factory=dict_row):
        """Decorator method for managing a cursor object.
        The cursor is closed after the method concludes its execution.

        :param row_factory: Row factory for the cursor, defaults to dict_row
        """

        def decorator(method):
            @wraps(method)
            def wrapper(self, *args, **kwargs):
                # Open a new cursor
                self.cursor = self.connection.cursor(row_factory=row_factory)
                try:
                    # Execute the method
                    result = method(self, *args, **kwargs)
                    # Commit the transaction if no exception occurs
                    self.connection.commit()
                    return result
                except Exception as e:
                    # Rollback in case of an error
                    self.connection.rollback()
                    raise e
                finally:
                    # Close the cursor
                    self.cursor.close()
                    self.cursor = None

            return wrapper

        return decorator

    def session_manager(method):
        @wraps(method)
        def wrapper(self, *args, **kwargs):
            self.session = self.session_maker()
            try:
                result = method(self, *args, **kwargs)
                self.session.commit()
                return result
            except Exception as e:
                self.session.rollback()
                raise e
            finally:
                self.session.close()
                self.session = None

        return wrapper

    @cursor_manager()
    def execute_raw_sql(
        self, query: str, vars: Optional[tuple] = None
    ) -> Optional[list[dict[Any, ...]]]:
        """Executes an SQL query passed to the function.

        :param query: The SQL query to execute.
        :param vars: A tuple of variables to replace placeholders in the SQL query, defaults to None
        :return: A list of dicts, or None if there are no results.
        """
        self.cursor.execute(query, vars)
        try:
            results = self.cursor.fetchall()
        except psycopg.ProgrammingError:
            return None

        if len(results) == 0:
            return None
        return results

    @session_manager
    def execute_sqlalchemy(self, query: Callable):
        results = self.session.execute(query())
        return results

    def add_new_user(self, email: str, password_digest: str) -> Optional[int]:
        """
        Adds a new user to the database.
        :param email:
        :param password_digest:
        :return:
        """
        return self._create_entry_in_table(
            table_name="users",
            column_value_mappings={"email": email, "password_digest": password_digest},
            column_to_return="id",
        )

    def get_user_id(self, email: str) -> Optional[int]:
        """
        Gets the ID of a user in the database based on their email.
        :param email:
        :return:
        """
        results = self._select_from_single_relation(
            relation="users", columns=["id"], where_mappings=[WhereMapping(column="email", value=email)]
        )
        if len(results) == 0:
            return None
        return results[0]["id"]

    def set_user_password_digest(self, email: str, password_digest: str):
        """
        Updates the password digest for a user in the database.
        :param email:
        :param password_digest:
        :return:
        """
        self._update_entry_in_table(
            table_name="users",
            entry_id=email,
            column_edit_mappings={"password_digest": password_digest},
            id_column_name="email",
        )

    ResetTokenInfo = namedtuple("ResetTokenInfo", ["id", "email", "create_date"])

    def get_reset_token_info(self, token: str) -> Optional[ResetTokenInfo]:
        """
        Checks if a reset token exists in the database and retrieves the associated user data.

        :param token: The reset token to check.
        :return: ResetTokenInfo if the token exists; otherwise, None.
        """
        results = self._select_from_single_relation(
            relation="reset_tokens",
            columns=["id", "email", "create_date"],
            where_mappings=[WhereMapping(column="token", value=token)],
        )
        if len(results) == 0:
            return None
        row = results[0]
        return self.ResetTokenInfo(
            id=row["id"], email=row["email"], create_date=row["create_date"]
        )

    def add_reset_token(self, email: str, token: str):
        """
        Inserts a new reset token into the database for a specified email.

        :param email: The email to associate with the reset token.
        :param token: The reset token to add.
        """
        self._create_entry_in_table(
            table_name="reset_tokens",
            column_value_mappings={"email": email, "token": token},
        )

    @cursor_manager()
    def delete_reset_token(self, email: str, token: str):
        """
        Deletes a reset token from the database for a specified email.

        :param email: The email associated with the reset token to delete.
        :param token: The reset token to delete.
        """
        query = sql.SQL(
            "delete from reset_tokens where email = {} and token = {}"
        ).format(sql.Literal(email), sql.Literal(token))
        self.cursor.execute(query)

    UserIdentifiers = namedtuple("UserIdentifiers", ["id", "email"])

    def get_user_by_api_key(self, api_key: str) -> Optional[UserIdentifiers]:
        """
        Get user id for a given api key
        :param api_key: The api key to check.
        :return: RoleInfo if the token exists; otherwise, None.
        """
        results = self._select_from_single_relation(
            relation="users",
            columns=["id", "email"],
            where_mappings=[WhereMapping(column="api_key", value=api_key)],
        )
        if len(results) == 0:
            return None
        return self.UserIdentifiers(id=results[0]["id"], email=results[0]["email"])

    def update_user_api_key(self, api_key: str, user_id: int):
        """
        Update the api key for a user
        :param api_key: The api key to check.
        :param user_id: The user id to update.
        """
        self._update_entry_in_table(
            table_name="users",
            entry_id=user_id,
            column_edit_mappings={"api_key": api_key},
        )

    @cursor_manager(row_factory=tuple_row)
    def get_approved_data_sources(self) -> list[tuple[Any, ...]]:
        """
        Fetches all approved data sources and their related agency information from the database.

        :param columns: List of column names to use in the SELECT statement.
        :return: A list of tuples, each containing details of a data source and its related agency.
        """

        sql_query = DynamicQueryConstructor.build_get_approved_data_sources_query()

        self.cursor.execute(sql_query)
        results = self.cursor.fetchall()
        # NOTE: Very big tuple, perhaps very long NamedTuple to be implemented later
        return results

    MapInfo = namedtuple(
        "MapInfo",
        [
            "data_source_id",
            "data_source_name",
            "agency_id",
            "agency_name",
            "state",
            "municipality",
            "county",
            "record_type",
            "lat",
            "lng",
        ],
    )

    @cursor_manager(row_factory=tuple_row)
    def get_data_sources_for_map(self) -> list[MapInfo]:
        """
        Returns a list of data sources with relevant info for the map from the database.

        :return: A list of MapInfo namedtuples, each containing details of a data source.
        """
        sql_query = """
            SELECT
                data_sources.airtable_uid as data_source_id,
                data_sources.name,
                agencies.airtable_uid as agency_id,
                agencies.submitted_name as agency_name,
                agencies.state_iso,
                agencies.municipality,
                agencies.county_name,
                data_sources.record_type,
                agencies.lat,
                agencies.lng
            FROM
                agency_source_link
            INNER JOIN
                data_sources ON agency_source_link.airtable_uid = data_sources.airtable_uid
            INNER JOIN
                agencies ON agency_source_link.agency_described_linked_uid = agencies.airtable_uid
            WHERE
                data_sources.approval_status = 'approved'
        """
        self.cursor.execute(sql_query)
        results = self.cursor.fetchall()

        return [self.MapInfo(*result) for result in results]

    def get_agencies_from_page(self, page: int) -> list[dict[Any, ...]]:
        """
        Returns a list of up to 1000 agencies from the database from a given page.

        :param page: The page number to pull the agencies from.
        :return: A list of agency tuples.
        """
        columns = [
            "name",
            "homepage_url",
            "count_data_sources",
            "agency_type",
            "multi_agency",
            "submitted_name",
            "jurisdiction_type",
            "state_iso",
            "municipality",
            "zip_code",
            "county_fips",
            "county_name",
            "lat",
            "lng",
            "data_sources",
            "no_web_presence",
            "airtable_agency_last_modified",
            "data_sources_last_updated",
            "approved",
            "rejection_reason",
            "last_approval_editor",
            "agency_created",
            "county_airtable_uid",
            "defunct_year",
            "airtable_uid",
        ]
        results = self._select_from_single_relation(
            relation="agencies",
            columns=columns,
            where_mappings=[WhereMapping(column="approved", value=True)],
            limit=1000,
            page=page,
        )

        return results

    @staticmethod
    def get_offset(page: int) -> Optional[int]:
        """
        Calculates the offset value for pagination based on the given page number.
        Args:
            page (int): The page number for which the offset is to be calculated. Starts at 0.
        Returns:
            int: The calculated offset value.
        Example:
            >>> get_offset(3)
            2000
        """
        if page is None:
            return None
        return (page - 1) * PAGE_SIZE

    ArchiveInfo = namedtuple(
        "ArchiveInfo",
        ["id", "url", "update_frequency", "last_cached", "broken_url_as_of"],
    )

    @cursor_manager()
    def get_data_sources_to_archive(self) -> list[ArchiveInfo]:
        """
        Pulls data sources to be archived by the automatic archives script.

        A data source is selected for archival if:
        The data source has been approved
        AND (the data source has not been archived previously OR the data source is updated regularly)
        AND the source url is not broken
        AND the source url is not null.

        :return: A list of ArchiveInfo namedtuples, each containing archive details of a data source.
        """
        sql_query = """
        SELECT
            data_sources.airtable_uid,
            source_url,
            update_frequency,
            last_cached,
            broken_source_url_as_of
        FROM
            data_sources
        INNER JOIN
            data_sources_archive_info
        ON
            data_sources.airtable_uid = data_sources_archive_info.airtable_uid
        WHERE 
            approval_status = 'approved' AND (last_cached IS NULL OR update_frequency IS NOT NULL) AND broken_source_url_as_of IS NULL AND url_status <> 'broken' AND source_url IS NOT NULL
        """
        self.cursor.execute(sql_query)
        data_sources = self.cursor.fetchall()

        results = [
            self.ArchiveInfo(
                id=row["airtable_uid"],
                url=row["source_url"],
                update_frequency=row["update_frequency"],
                last_cached=row["last_cached"],
                broken_url_as_of=row["broken_source_url_as_of"],
            )
            for row in data_sources
        ]

        return results

    def update_url_status_to_broken(self, id: str, broken_as_of: str) -> None:
        """
        Updates the data_sources table setting the url_status to 'broken' for a given id.

        :param id: The airtable_uid of the data source.
        :param broken_as_of: The date when the source was identified as broken.
        """
        self.update_data_source(
            entry_id=id,
            column_edit_mappings={
                "url_status": "broken",
                "broken_source_url_as_of": broken_as_of,
            },
        )

    def update_last_cached(self, id: str, last_cached: str) -> None:
        """
        Updates the last_cached field in the data_sources_archive_info table for a given id.

        :param id: The airtable_uid of the data source.
        :param last_cached: The last cached date to be updated.
        """
        self._update_entry_in_table(
            table_name="data_sources_archive_info",
            entry_id=id,
            column_edit_mappings={"last_cached": last_cached},
            id_column_name="airtable_uid",
        )

    QuickSearchResult = namedtuple(
        "QuickSearchResults",
        [
            "id",
            "data_source_name",
            "description",
            "record_type",
            "url",
            "format",
            "coverage_start",
            "coverage_end",
            "agency_supplied",
            "agency_name",
            "municipality",
            "state",
        ],
    )

    @cursor_manager()
    def get_quick_search_results(
        self, search: str, location: str
    ) -> Optional[list[QuickSearchResult]]:
        """
        Executes the quick search SQL query with search and location terms.

        :param search: The search term entered by the user.
        :param location: The location term entered by the user.
        :return: A list of QuickSearchResult namedtuples, each containing information of a data source resulting from the search. None if nothing is found.
        """
        print(f"Query parameters: '%{search}%', '%{location}%'")
        sql_query = QUICK_SEARCH_SQL.format(search, location)

        self.cursor.execute(sql_query)
        data_sources = self.cursor.fetchall()

        results = [
            self.QuickSearchResult(
                id=row["airtable_uid"],
                data_source_name=row["data_source_name"],
                description=row["description"],
                record_type=row["record_type"],
                url=row["source_url"],
                format=row["record_format"],
                coverage_start=row["coverage_start"],
                coverage_end=row["coverage_end"],
                agency_supplied=row["agency_supplied"],
                agency_name=row["agency_name"],
                municipality=row["municipality"],
                state=row["state_iso"],
            )
            for row in data_sources
        ]

        return results

    DataSourceMatches = namedtuple("DataSourceMatches", ["converted", "ids"])
    SearchParameters = namedtuple("SearchParameters", ["search", "location"])

    def add_quick_search_log(
        self,
        data_sources_count: int,
        processed_data_source_matches: DataSourceMatches,
        processed_search_parameters: SearchParameters,
    ) -> None:
        """
        Logs a quick search query in the database.

        :param data_sources_count: Number of data sources in the search results.
        :param processed_data_source_matches: DataSourceMatches namedtuple with a list of data sources processed so that the dates are converted to strings, and a list of resulting IDs.
        :param processed_search_parameters: SearchParameters namedtuple with the search and location parameters
        """
        query_results = json.dumps(processed_data_source_matches.ids).replace("'", "")
        self._create_entry_in_table(
            table_name="quick_search_query_logs",
            column_value_mappings={
                "search": processed_search_parameters.search,
                "location": processed_search_parameters.location,
                "results": query_results,
                "result_count": data_sources_count,
            },
        )

    UserInfo = namedtuple("UserInfo", ["id", "password_digest", "api_key", "email"])

    def get_user_info(self, email: str) -> UserInfo:
        """
        Retrieves user data by email.

        :param email: User's email.
        :raise UserNotFoundError: If no user is found.
        :return: UserInfo namedtuple containing the user's information.
        """
        results = self._select_from_single_relation(
            relation="users",
            columns=["id", "password_digest", "api_key", "email"],
            where_mappings=[WhereMapping(column="email", value=email)],
        )
        if len(results) == 0:
            raise UserNotFoundError(email)
        result = results[0]

        return self.UserInfo(
            id=result["id"],
            password_digest=result["password_digest"],
            api_key=result["api_key"],
            email=result["email"],
        )

    @session_manager
    def get_user_info_by_external_account_id(
        self, external_account_id: str, external_account_type: ExternalAccountTypeEnum
    ) -> UserInfo:
        u = aliased(User)
        ea = aliased(ExternalAccount)

        query = (
            select(u.id, u.email, u.password_digest, u.api_key)
            .join(ea, u.id == ea.user_id)
            .where(
                ea.account_identifier == external_account_id,
                ea.account_type == external_account_type.value,
            )
        )
        results = self.session.execute(query).mappings().one_or_none()

        if results is None:
            raise UserNotFoundError(external_account_id)

        return self.UserInfo(
            id=results.id,
            password_digest=results.password_digest,
            api_key=results.api_key,
            email=results.email,
        )

    TypeaheadSuggestions = namedtuple(
        "TypeaheadSuggestions", ["display_name", "type", "state", "county", "locality"]
    )

    @cursor_manager()
    def get_typeahead_suggestions(self, search_term: str) -> List[TypeaheadSuggestions]:
        """
        Returns a list of data sources that match the search query.

        :param search_term: The search query.
        :return: List of data sources that match the search query.
        """
        query = DynamicQueryConstructor.generate_new_typeahead_suggestion_query(
            search_term
        )
        self.cursor.execute(query)
        results = self.cursor.fetchall()

        return [
            self.TypeaheadSuggestions(
                display_name=row["display_name"],
                type=row["type"],
                state=row["state"],
                county=row["county"],
                locality=row["locality"],
            )
            for row in results
        ]

    @cursor_manager()
    def search_with_location_and_record_type(
        self,
        state: str,
        record_categories: Optional[list[RecordCategories]] = None,
        county: Optional[str] = None,
        locality: Optional[str] = None,
    ) -> List[dict]:
        """
        Searches for data sources in the database.

        :param state: The state to search for data sources in.
        :param record_categories: The types of data sources to search for. If None, all data sources will be searched for.
        :param county: The county to search for data sources in. If None, all data sources will be searched for.
        :param locality: The locality to search for data sources in. If None, all data sources will be searched for.
        :return: A list of QuickSearchResult objects.
        """
        query = DynamicQueryConstructor.create_search_query(
            state=state,
            record_categories=record_categories,
            county=county,
            locality=locality,
        )
        self.cursor.execute(query)
        return self.cursor.fetchall()

    def link_external_account(
        self,
        user_id: str,
        external_account_id: str,
        external_account_type: ExternalAccountTypeEnum,
    ):
        """
        Links an external account to a user.

        :param user_id: The ID of the user.
        :param external_account_id: The ID of the external account.
        :param external_account_type: The type of the external account.
        """
        self._create_entry_in_table(
            table_name="external_accounts",
            column_value_mappings={
                "user_id": user_id,
                "account_type": external_account_type.value,
                "account_identifier": external_account_id,
            },
        )

    @cursor_manager()
    def add_user_permission(self, user_email: str, permission: PermissionsEnum):
        """
        Adds a permission to a user.

        :param user_email: The email of the user.
        :param permission: The permission to add.
        """
        query = sql.SQL(
            """
            INSERT INTO user_permissions (user_id, permission_id) 
            VALUES (
                (SELECT id FROM users WHERE email = {email}), 
                (SELECT permission_id FROM permissions WHERE permission_name = {permission})
            );
        """
        ).format(
            email=sql.Literal(user_email),
            permission=sql.Literal(permission.value),
        )
        self.cursor.execute(query)

    @cursor_manager()
    def remove_user_permission(self, user_email: str, permission: PermissionsEnum):
        query = sql.SQL(
            """
            DELETE FROM user_permissions
            WHERE user_id = (SELECT id FROM users WHERE email = {email})
            AND permission_id = (SELECT permission_id FROM permissions WHERE permission_name = {permission});
        """
        ).format(
            email=sql.Literal(user_email),
            permission=sql.Literal(permission.value),
        )
        self.cursor.execute(query)

    @cursor_manager()
    def get_user_permissions(self, user_id: str) -> List[PermissionsEnum]:
        query = sql.SQL(
            """
            SELECT p.permission_name
            FROM 
            user_permissions up
            INNER JOIN permissions p on up.permission_id = p.permission_id
            where up.user_id = {user_id}
        """
        ).format(
            user_id=sql.Literal(user_id),
        )
        self.cursor.execute(query)
        results = self.cursor.fetchall()
        return [PermissionsEnum(row["permission_name"]) for row in results]

    @cursor_manager()
    def get_permitted_columns(
        self,
        relation: str,
        role: RelationRoleEnum,
        column_permission: ColumnPermissionEnum,
    ) -> list[str]:
        """
        Gets permitted columns for a given relation, role, and permission type
        :param relation:
        :param role:
        :param column_permission:
        :return:
        """
        # If the column permission is READ, return also WRITE values, which are assumed to include READ
        if column_permission == ColumnPermissionEnum.READ:
            column_permissions = [
                ColumnPermissionEnum.READ.value,
                ColumnPermissionEnum.WRITE.value,
            ]
        else:
            column_permissions = [
                column_permission.value,
            ]

        query = sql.SQL(
            """
         SELECT rc.associated_column
            FROM column_permission cp
            INNER JOIN relation_column rc on rc.id = cp.rc_id
            WHERE rc.relation = {relation}
            and cp.relation_role = {relation_role}
            and cp.access_permission = ANY({column_permissions})
        """
        ).format(
            relation=sql.Literal(relation),
            relation_role=sql.Literal(role.value),
            column_permissions=sql.Literal(column_permissions),
        )
        self.cursor.execute(query)
        results = self.cursor.fetchall()
        return [row["associated_column"] for row in results]

    @staticmethod
    def convert_to_column_reference(columns: list[str], relation: str) -> list[Column]:
        """Converts a list of column strings to SQLAlchemy column references.

        :param columns: List of column strings.
        :param relation: Relation string.
        :return:
        """
        relation_reference = TABLE_REFERENCE[relation]
        return [getattr(relation_reference, column) for column in columns]

    @cursor_manager()
    def _update_entry_in_table(
        self,
        table_name: str,
        entry_id: Any,
        column_edit_mappings: dict[str, str],
        id_column_name: str = "id",
    ):
        """
        Updates a specific entry in a table in the database.

        :param table_name: The name of the table to update.
        :param entry_id: The ID of the entry to update.
        :param column_edit_mappings: A dictionary mapping column names to their new values.
        """
        query = DynamicQueryConstructor.create_update_query(
            table_name, entry_id, column_edit_mappings, id_column_name
        )
        self.cursor.execute(query)

    update_data_source = partialmethod(
        _update_entry_in_table, table_name="data_sources", id_column_name="airtable_uid"
    )

    update_data_request = partialmethod(
        _update_entry_in_table,
        table_name="data_requests",
    )

    update_agency = partialmethod(
        _update_entry_in_table,
        table_name="agencies",
        id_column_name="airtable_uid",
    )

    @cursor_manager()
    def _create_entry_in_table(
        self,
        table_name: str,
        column_value_mappings: dict[str, str],
        column_to_return: Optional[str] = None,
    ) -> Optional[Any]:
        """
        Creates a new entry in a table in the database, using the provided column value mappings

        :param table_name: The name of the table to create an entry in.
        :param column_value_mappings: A dictionary mapping column names to their new values.
        """
        query = DynamicQueryConstructor.create_insert_query(
            table_name, column_value_mappings, column_to_return
        )
        self.cursor.execute(query)
        if column_to_return is not None:
            return self.cursor.fetchone()[column_to_return]
        return None

    create_search_cache_entry = partialmethod(
        _create_entry_in_table, table_name="agency_url_search_cache"
    )

    create_data_request = partialmethod(
        _create_entry_in_table, table_name="data_requests", column_to_return="id"
    )

    create_agency = partialmethod(
        _create_entry_in_table, table_name="agencies", column_to_return="airtable_uid"
    )

<<<<<<< HEAD
    add_new_data_source = partialmethod(
        _create_entry_in_table,
        table_name="data_sources",
        column_to_return="airtable_uid",
    )

    @session_manager
=======
    create_request_source_relation = partialmethod(
        _create_entry_in_table, table_name="link_data_sources_data_requests", column_to_return="id"
    )

    add_new_data_source = partialmethod(_create_entry_in_table, table_name="data_sources", column_to_return="airtable_uid")



    @cursor_manager()
>>>>>>> 49fe1dd6
    def _select_from_single_relation(
        self,
        relation: str,
        columns: list[str],
        where_mappings: Optional[list[WhereMapping]] = [True],
        limit: Optional[int] = PAGE_SIZE,
        page: Optional[int] = None,
        order_by: Optional[OrderByParameters] = None,
    ) -> list[dict]:
        """
        Selects a single relation from the database
        """
        offset = self.get_offset(page)
        column_references = self.convert_to_column_reference(
            columns=columns, relation=relation
        )
        query = DynamicQueryConstructor.create_single_relation_selection_query(
            relation, column_references, where_mappings, limit, offset, order_by
        )
        results = self.session.execute(query()).mappings().all()
        results = [dict(result) for result in results]
        return results

    get_data_requests = partialmethod(
        _select_from_single_relation, relation="data_requests"
    )

    get_agencies = partialmethod(_select_from_single_relation, relation="agencies")

    get_data_sources = partialmethod(
        _select_from_single_relation, relation="data_sources"
    )

    get_request_source_relations = partialmethod(_select_from_single_relation, relation_name=Relations.RELATED_SOURCES.value)

    def get_related_data_sources(self, data_request_id: int) -> List[dict]:
        """
        Get data sources related to the request id
        :param data_request_id:
        :return:
        """
        query = sql.SQL("""
            SELECT ds.airtable_uid, ds.name
            FROM link_data_sources_data_requests link
            INNER JOIN data_sources ds on link.source_id = ds.airtable_uid
            WHERE link.request_id = {request_id}
        """).format(request_id=sql.Literal(data_request_id))
        return self.execute_composed_sql(query, return_results=True)


    def get_data_requests_for_creator(
        self, creator_user_id: str, columns: List[str]
    ) -> List[str]:
        return self._select_from_single_relation(
            relation="data_requests",
            columns=columns,
            where_mappings=[WhereMapping(column="creator_user_id", value=creator_user_id)],
        )

    def user_is_creator_of_data_request(
        self, user_id: int, data_request_id: int
    ) -> bool:
        results = self._select_from_single_relation(
            relation="data_requests",
            columns=["id"],
            where_mappings=[
                WhereMapping(column="creator_user_id", value=user_id),
                WhereMapping(column="id", value=data_request_id)
            ],
        )
        return len(results) == 1

    @cursor_manager()
    def _delete_from_table(
        self,
        table_name: str,
        id_column_value: str,
        id_column_name: str = "id",
    ):
        """
        Deletes an entry from a table in the database
        """
        query = sql.SQL(
            """
            DELETE FROM {table_name}
            WHERE {id_column_name} = {id_column_value}
            """
        ).format(
            table_name=sql.Identifier(table_name),
            id_column_name=sql.Identifier(id_column_name),
            id_column_value=sql.Literal(id_column_value),
        )
        self.cursor.execute(query)

    delete_data_request = partialmethod(_delete_from_table, table_name="data_requests")

    delete_agency = partialmethod(_delete_from_table, table_name="agencies")

    delete_data_source = partialmethod(_delete_from_table, table_name="data_sources")

    delete_request_source_relation = partialmethod(_delete_from_table, table_name=Relations.RELATED_SOURCES.value)

    @cursor_manager()
    def execute_composed_sql(self, query: sql.Composed, return_results: bool = False):
        self.cursor.execute(query)
        if return_results:
            return self.cursor.fetchall()

    def get_column_permissions_as_permission_table(self, relation: str) -> list[dict]:
        result = self.execute_raw_sql(
            """
            SELECT DISTINCT cp.relation_role 
            FROM public.column_permission cp 
            INNER JOIN relation_column rc on rc.id = cp.rc_id
            WHERE rc.relation = %s
            """,
            (relation,),
        )
        relation_roles = [row["relation_role"] for row in result]
        query = (
            DynamicQueryConstructor.get_column_permissions_as_permission_table_query(
                relation, relation_roles
            )
        )
        return self.execute_composed_sql(query, return_results=True)

    def get_agencies_without_homepage_urls(self) -> list[dict]:
        return self.execute_raw_sql(
            """
            SELECT
                SUBMITTED_NAME,
                JURISDICTION_TYPE,
                STATE_ISO,
                MUNICIPALITY,
                COUNTY_NAME,
                AIRTABLE_UID,
                COUNT_DATA_SOURCES,
                ZIP_CODE,
                NO_WEB_PRESENCE -- Relevant
            FROM
                PUBLIC.AGENCIES
            WHERE 
                approved = true
                AND homepage_url is null
                AND NOT EXISTS (
                    SELECT 1 FROM PUBLIC.AGENCY_URL_SEARCH_CACHE
                    WHERE PUBLIC.AGENCIES.AIRTABLE_UID = PUBLIC.AGENCY_URL_SEARCH_CACHE.agency_airtable_uid
                )
            ORDER BY COUNT_DATA_SOURCES DESC
            LIMIT 100 -- Limiting to 100 in acknowledgment of the search engine quota
        """
        )<|MERGE_RESOLUTION|>--- conflicted
+++ resolved
@@ -869,7 +869,10 @@
         _create_entry_in_table, table_name="agencies", column_to_return="airtable_uid"
     )
 
-<<<<<<< HEAD
+    create_request_source_relation = partialmethod(
+        _create_entry_in_table, table_name="link_data_sources_data_requests", column_to_return="id"
+    )
+
     add_new_data_source = partialmethod(
         _create_entry_in_table,
         table_name="data_sources",
@@ -877,17 +880,6 @@
     )
 
     @session_manager
-=======
-    create_request_source_relation = partialmethod(
-        _create_entry_in_table, table_name="link_data_sources_data_requests", column_to_return="id"
-    )
-
-    add_new_data_source = partialmethod(_create_entry_in_table, table_name="data_sources", column_to_return="airtable_uid")
-
-
-
-    @cursor_manager()
->>>>>>> 49fe1dd6
     def _select_from_single_relation(
         self,
         relation: str,
