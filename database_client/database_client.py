--- conflicted
+++ resolved
@@ -631,8 +631,7 @@
 
     def delete_expired_access_tokens(self) -> None:
         """Deletes all expired access tokens from the database."""
-<<<<<<< HEAD
-        self.cursor.execute(f"delete from access_tokens where expiration_date < NOW()")
+        self.cursor.execute("delete from access_tokens where expiration_date < NOW()")
 
     TypeaheadSuggestions = namedtuple(
         "TypeaheadSuggestions", ["display_name", "type", "state", "county", "locality"]
@@ -657,7 +656,4 @@
                 locality=row[5],
             )
             for row in results
-        ]
-=======
-        self.cursor.execute("delete from access_tokens where expiration_date < NOW()")
->>>>>>> de1b696d
+        ]