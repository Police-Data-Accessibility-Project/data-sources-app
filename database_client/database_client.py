import json
from collections import namedtuple
from contextlib import contextmanager
from datetime import datetime
from functools import wraps
from typing import Optional, Any, List
import uuid

import sqlalchemy
from sqlalchemy import select, update
from sqlalchemy.exc import NoResultFound
from sqlalchemy.orm import aliased
import psycopg2
from psycopg2 import sql
from psycopg2.extras import DictCursor, DictRow

from database_client.dynamic_query_constructor import DynamicQueryConstructor
from database_client.enums import (
    ExternalAccountTypeEnum,
    RelationRoleEnum,
    ColumnPermissionEnum,
)
from middleware.custom_exceptions import (
    UserNotFoundError,
    TokenNotFoundError,
    AccessTokenNotFoundError,
)

from middleware.models import User, ExternalAccount
from middleware.enums import PermissionsEnum
from middleware.initialize_psycopg2_connection import initialize_psycopg2_connection
from utilities.enums import RecordCategories

DATA_SOURCES_MAP_COLUMN = [
    "data_source_id",
    "name",
    "agency_id",
    "agency_name",
    "state_iso",
    "municipality",
    "county_name",
    "record_type",
    "lat",
    "lng",
]


QUICK_SEARCH_SQL = """
    SELECT
        data_sources.airtable_uid,
        data_sources.name AS data_source_name,
        data_sources.description,
        data_sources.record_type,
        data_sources.source_url,
        data_sources.record_format,
        data_sources.coverage_start,
        data_sources.coverage_end,
        data_sources.agency_supplied,
        agencies.name AS agency_name,
        agencies.municipality,
        agencies.state_iso
    FROM
        agency_source_link
    INNER JOIN
        data_sources ON agency_source_link.airtable_uid = data_sources.airtable_uid
    INNER JOIN
        agencies ON agency_source_link.agency_described_linked_uid = agencies.airtable_uid
    INNER JOIN
        state_names ON agencies.state_iso = state_names.state_iso
    WHERE
        (data_sources.name ILIKE '%{0}%' OR data_sources.description ILIKE '%{0}%' OR data_sources.record_type ILIKE '%{0}%' OR data_sources.tags ILIKE '%{0}%') 
        AND (agencies.county_name ILIKE '%{1}%' OR substr(agencies.county_name,3,length(agencies.county_name)-4) || ' County' ILIKE '%{1}%' 
            OR agencies.state_iso ILIKE '%{1}%' OR agencies.municipality ILIKE '%{1}%' OR agencies.agency_type ILIKE '%{1}%' OR agencies.jurisdiction_type ILIKE '%{1}%' 
            OR agencies.name ILIKE '%{1}%' OR state_names.state_name ILIKE '%{1}%')
        AND data_sources.approval_status = 'approved'
        AND data_sources.url_status not in ('broken', 'none found')

"""


class DatabaseClient:

    def __init__(self):
        self.connection = initialize_psycopg2_connection()
        self.cursor = None

    def cursor_manager(method):
        """Decorator method for managing a cursor object.
        The cursor is closed after the method concludes its execution.

        :param method: The method being called upon.
        :raises e: If an error occurs, rollback the current transaction.
        :return: result of the method.
        """

        @wraps(method)
        def wrapper(self, *args, **kwargs):
            # Open a new cursor
            self.cursor = self.connection.cursor(cursor_factory=DictCursor)
            try:
                # Execute the method
                result = method(self, *args, **kwargs)
                # Commit the transaction if no exception occurs
                self.connection.commit()
                return result
            except Exception as e:
                # Rollback in case of an error
                self.connection.rollback()
                raise e
            finally:
                # Close the cursor
                self.cursor.close()
                self.cursor = None

        return wrapper

    def close(self):
        self.connection.close()

    @cursor_manager
    def execute_raw_sql(
        self, query: str, vars: Optional[tuple] = None
    ) -> Optional[list[DictRow]]:
        """Executes an SQL query passed to the function.

        :param query: The SQL query to execute.
        :param vars: A tuple of variables to replace placeholders in the SQL query, defaults to None
        :return: A list of DictRow objects when there are multiple results, a single DictRow object if there is one result, or None if there are no results.
        """
        self.cursor.execute(query, vars)
        try:
            results = self.cursor.fetchall()
        except psycopg2.ProgrammingError:
            return None

        if len(results) == 0:
            return None
        return results

    def add_new_user(self, email: str, password_digest: str) -> Optional[int]:
        """
        Adds a new user to the database.
        :param email:
        :param password_digest:
        :return:
        """
<<<<<<< HEAD
        user = User(email=email, password_digest=password_digest)
        self.session.add(user)
=======
        return self._create_entry_in_table(
            table_name="users",
            column_value_mappings={"email": email, "password_digest": password_digest},
            column_to_return="id",
        )
>>>>>>> 7365003e

    def get_user_id(self, email: str) -> Optional[int]:
        """
        Gets the ID of a user in the database based on their email.
        :param email:
        :return:
        """
<<<<<<< HEAD
        query = select(User.id).where(User.email == email)
        user_id = self.session.scalars(query).one_or_none()
        return user_id
=======
        results = self._select_from_single_relation(
            relation_name="users", columns=["id"], where_mappings={"email": email}
        )
        if len(results) == 0:
            return None
        return results[0][0]
>>>>>>> 7365003e

    def set_user_password_digest(self, email: str, password_digest: str):
        """
        Updates the password digest for a user in the database.
        :param email:
        :param password_digest:
        :return:
        """
<<<<<<< HEAD
        query = (
            update(User)
            .where(User.email == email)
            .values(password_digest=password_digest)
        )
        self.session.execute(query)
=======
        self._update_entry_in_table(
            table_name="users",
            entry_id=email,
            column_edit_mappings={"password_digest": password_digest},
            id_column_name="email",
        )
>>>>>>> 7365003e

    ResetTokenInfo = namedtuple("ResetTokenInfo", ["id", "email", "create_date"])

    def get_reset_token_info(self, token: str) -> Optional[ResetTokenInfo]:
        """
        Checks if a reset token exists in the database and retrieves the associated user data.

        :param token: The reset token to check.
        :return: ResetTokenInfo if the token exists; otherwise, None.
        """
        results = self._select_from_single_relation(
            relation_name="reset_tokens",
            columns=["id", "email", "create_date"],
            where_mappings={"token": token},
        )
        if len(results) == 0:
            return None
        row = results[0]
        return self.ResetTokenInfo(id=row[0], email=row[1], create_date=row[2])

    def add_reset_token(self, email: str, token: str):
        """
        Inserts a new reset token into the database for a specified email.

        :param email: The email to associate with the reset token.
        :param token: The reset token to add.
        """
        self._create_entry_in_table(
            table_name="reset_tokens",
            column_value_mappings={"email": email, "token": token},
        )

    @cursor_manager
    def delete_reset_token(self, email: str, token: str):
        """
        Deletes a reset token from the database for a specified email.

        :param email: The email associated with the reset token to delete.
        :param token: The reset token to delete.
        """
        query = sql.SQL(
            "delete from reset_tokens where email = {} and token = {}"
        ).format(sql.Literal(email), sql.Literal(token))
        self.cursor.execute(query)

    UserIdentifiers = namedtuple("UserIdentifiers", ["id", "email"])

    def get_user_by_api_key(self, api_key: str) -> Optional[UserIdentifiers]:
        """
        Get user id for a given api key
        :param api_key: The api key to check.
        :return: RoleInfo if the token exists; otherwise, None.
        """
<<<<<<< HEAD
        query = select(User.id, User.role).where(User.api_key == api_key)
        row = self.session.execute(query).mappings().one_or_none()
        if row is None:
            return None
        return self.RoleInfo(id=row.id, role=row.role)
=======
        results = self._select_from_single_relation(
            relation_name="users",
            columns=["id", "email"],
            where_mappings={"api_key": api_key},
        )
        if len(results) == 0:
            return None
        return self.UserIdentifiers(id=results[0][0], email=results[0][1])
>>>>>>> 7365003e

    def update_user_api_key(self, api_key: str, user_id: int):
        """
        Update the api key for a user
        :param api_key: The api key to check.
        :param user_id: The user id to update.
        """
<<<<<<< HEAD
        query = update(User).where(User.id == user_id).values(api_key=api_key)
        self.session.execute(query)
=======
        self._update_entry_in_table(
            table_name="users",
            entry_id=user_id,
            column_edit_mappings={"api_key": api_key},
        )
>>>>>>> 7365003e

    @cursor_manager
    def get_data_source_by_id(self, data_source_id: str) -> Optional[tuple[Any, ...]]:
        """
        Get a data source by its ID, including related agency information from the database.
        :param data_source_id: The unique identifier for the data source.
        :return: A dictionary containing the data source and its related agency details. None if not found.
        """
        sql_query = DynamicQueryConstructor.build_data_source_by_id_results_query()
        self.cursor.execute(
            sql_query,
            (data_source_id,),
        )
        result = self.cursor.fetchone()
        # NOTE: Very big tuple, perhaps very long NamedTuple to be implemented later
        return result

    @cursor_manager
    def get_approved_data_sources(self) -> list[tuple[Any, ...]]:
        """
        Fetches all approved data sources and their related agency information from the database.

        :param columns: List of column names to use in the SELECT statement.
        :return: A list of tuples, each containing details of a data source and its related agency.
        """

        sql_query = DynamicQueryConstructor.build_get_approved_data_sources_query()

        self.cursor.execute(sql_query)
        results = self.cursor.fetchall()
        # NOTE: Very big tuple, perhaps very long NamedTuple to be implemented later
        return results

    @cursor_manager
    def get_needs_identification_data_sources(self) -> list[tuple[Any, ...]]:
        """
        Returns a list of data sources that need identification from the database.

        :param columns: List of column names to use in the SELECT statement.
        :return: A list of tuples, each containing details of a data source.
        """
        sql_query = (
            DynamicQueryConstructor.build_needs_identification_data_source_query()
        )
        self.cursor.execute(sql_query)
        return self.cursor.fetchall()

    @cursor_manager
    def add_new_data_source(self, data: dict) -> None:
        """
        Processes a request to add a new data source.

        :param data: A dictionary containing the updated data source details.
        """
        sql_query = DynamicQueryConstructor.create_new_data_source_query(data)
        self.cursor.execute(sql_query)

    def update_data_source(self, data: dict, data_source_id: str) -> None:
        """
        Processes a request to update a data source.

        :param data_source_id: The data source's ID.
        :param data: A dictionary containing the data source details.
        """
        self._update_entry_in_table(
            table_name="data_sources",
            entry_id=data_source_id,
            column_edit_mappings=data,
            id_column_name="airtable_uid",
        )

    MapInfo = namedtuple(
        "MapInfo",
        [
            "data_source_id",
            "data_source_name",
            "agency_id",
            "agency_name",
            "state",
            "municipality",
            "county",
            "record_type",
            "lat",
            "lng",
        ],
    )

    @cursor_manager
    def get_data_sources_for_map(self) -> list[MapInfo]:
        """
        Returns a list of data sources with relevant info for the map from the database.

        :return: A list of MapInfo namedtuples, each containing details of a data source.
        """
        sql_query = """
            SELECT
                data_sources.airtable_uid as data_source_id,
                data_sources.name,
                agencies.airtable_uid as agency_id,
                agencies.submitted_name as agency_name,
                agencies.state_iso,
                agencies.municipality,
                agencies.county_name,
                data_sources.record_type,
                agencies.lat,
                agencies.lng
            FROM
                agency_source_link
            INNER JOIN
                data_sources ON agency_source_link.airtable_uid = data_sources.airtable_uid
            INNER JOIN
                agencies ON agency_source_link.agency_described_linked_uid = agencies.airtable_uid
            WHERE
                data_sources.approval_status = 'approved'
        """
        self.cursor.execute(sql_query)
        results = self.cursor.fetchall()

        return [self.MapInfo(*result) for result in results]

    def get_agencies_from_page(self, page: int) -> list[tuple[Any, ...]]:
        """
        Returns a list of up to 1000 agencies from the database from a given page.

        :param page: The page number to pull the agencies from.
        :return: A list of agency tuples.
        """
        offset = self.get_offset(page)
        columns = [
            "name",
            "homepage_url",
            "count_data_sources",
            "agency_type",
            "multi_agency",
            "submitted_name",
            "jurisdiction_type",
            "state_iso",
            "municipality",
            "zip_code",
            "county_fips",
            "county_name",
            "lat",
            "lng",
            "data_sources",
            "no_web_presence",
            "airtable_agency_last_modified",
            "data_sources_last_updated",
            "approved",
            "rejection_reason",
            "last_approval_editor",
            "agency_created",
            "county_airtable_uid",
            "defunct_year",
            "airtable_uid",
        ]
        results = self._select_from_single_relation(
            relation_name="agencies",
            columns=columns,
            where_mappings={"approved": "TRUE"},
            limit=1000,
            offset=offset,
        )

        return results

    @staticmethod
    def get_offset(page: int) -> int:
        """
        Calculates the offset value for pagination based on the given page number.
        Args:
            page (int): The page number for which the offset is to be calculated.
        Returns:
            int: The calculated offset value.
        Example:
            >>> get_offset(3)
            2000
        """
        return (page - 1) * 1000

    ArchiveInfo = namedtuple(
        "ArchiveInfo",
        ["id", "url", "update_frequency", "last_cached", "broken_url_as_of"],
    )

    @cursor_manager
    def get_data_sources_to_archive(self) -> list[ArchiveInfo]:
        """
        Pulls data sources to be archived by the automatic archives script.

        A data source is selected for archival if:
        The data source has been approved
        AND (the data source has not been archived previously OR the data source is updated regularly)
        AND the source url is not broken
        AND the source url is not null.

        :return: A list of ArchiveInfo namedtuples, each containing archive details of a data source.
        """
        sql_query = """
        SELECT
            data_sources.airtable_uid,
            source_url,
            update_frequency,
            last_cached,
            broken_source_url_as_of
        FROM
            data_sources
        INNER JOIN
            data_sources_archive_info
        ON
            data_sources.airtable_uid = data_sources_archive_info.airtable_uid
        WHERE 
            approval_status = 'approved' AND (last_cached IS NULL OR update_frequency IS NOT NULL) AND broken_source_url_as_of IS NULL AND url_status <> 'broken' AND source_url IS NOT NULL
        """
        self.cursor.execute(sql_query)
        data_sources = self.cursor.fetchall()

        results = [
            self.ArchiveInfo(
                id=row[0],
                url=row[1],
                update_frequency=row[2],
                last_cached=row[3],
                broken_url_as_of=row[4],
            )
            for row in data_sources
        ]

        return results

    def update_url_status_to_broken(self, id: str, broken_as_of: str) -> None:
        """
        Updates the data_sources table setting the url_status to 'broken' for a given id.

        :param id: The airtable_uid of the data source.
        :param broken_as_of: The date when the source was identified as broken.
        """
        self.update_data_source(
            data_source_id=id,
            data={
                "url_status": "broken",
                "broken_source_url_as_of": broken_as_of,
            },
        )

    def update_last_cached(self, id: str, last_cached: str) -> None:
        """
        Updates the last_cached field in the data_sources_archive_info table for a given id.

        :param id: The airtable_uid of the data source.
        :param last_cached: The last cached date to be updated.
        """
        self._update_entry_in_table(
            table_name="data_sources_archive_info",
            entry_id=id,
            column_edit_mappings={"last_cached": last_cached},
            id_column_name="airtable_uid",
        )

    QuickSearchResult = namedtuple(
        "QuickSearchResults",
        [
            "id",
            "data_source_name",
            "description",
            "record_type",
            "url",
            "format",
            "coverage_start",
            "coverage_end",
            "agency_supplied",
            "agency_name",
            "municipality",
            "state",
        ],
    )

    @cursor_manager
    def get_quick_search_results(
        self, search: str, location: str
    ) -> Optional[list[QuickSearchResult]]:
        """
        Executes the quick search SQL query with search and location terms.

        :param search: The search term entered by the user.
        :param location: The location term entered by the user.
        :return: A list of QuickSearchResult namedtuples, each containing information of a data source resulting from the search. None if nothing is found.
        """
        print(f"Query parameters: '%{search}%', '%{location}%'")
        sql_query = QUICK_SEARCH_SQL.format(search, location)

        self.cursor.execute(sql_query)
        data_sources = self.cursor.fetchall()

        results = [
            self.QuickSearchResult(
                id=row[0],
                data_source_name=row[1],
                description=row[2],
                record_type=row[3],
                url=row[4],
                format=row[5],
                coverage_start=row[6],
                coverage_end=row[7],
                agency_supplied=row[8],
                agency_name=row[9],
                municipality=row[10],
                state=row[11],
            )
            for row in data_sources
        ]

        return results

    DataSourceMatches = namedtuple("DataSourceMatches", ["converted", "ids"])
    SearchParameters = namedtuple("SearchParameters", ["search", "location"])

    def add_quick_search_log(
        self,
        data_sources_count: int,
        processed_data_source_matches: DataSourceMatches,
        processed_search_parameters: SearchParameters,
    ) -> None:
        """
        Logs a quick search query in the database.

        :param data_sources_count: Number of data sources in the search results.
        :param processed_data_source_matches: DataSourceMatches namedtuple with a list of data sources processed so that the dates are converted to strings, and a list of resulting IDs.
        :param processed_search_parameters: SearchParameters namedtuple with the search and location parameters
        """
        query_results = json.dumps(processed_data_source_matches.ids).replace("'", "")
        self._create_entry_in_table(
            table_name="quick_search_query_logs",
            column_value_mappings={
                "search": processed_search_parameters.search,
                "location": processed_search_parameters.location,
                "results": query_results,
                "result_count": data_sources_count,
            },
        )

    UserInfo = namedtuple("UserInfo", ["id", "password_digest", "api_key", "email"])

    def get_user_info(self, email: str) -> UserInfo:
        """
        Retrieves user data by email.

        :param email: User's email.
        :raise UserNotFoundError: If no user is found.
        :return: UserInfo namedtuple containing the user's information.
        """
<<<<<<< HEAD
        query = select(User.id, User.password_digest, User.api_key, User.email).where(
            User.email == email
        )
        results = self.session.execute(query).mappings().one_or_none()
        if results is None:
=======
        results = self._select_from_single_relation(
            relation_name="users",
            columns=["id", "password_digest", "api_key", "email"],
            where_mappings={"email": email},
        )
        if len(results) == 0:
>>>>>>> 7365003e
            raise UserNotFoundError(email)
        result = results[0]

        return self.UserInfo(
<<<<<<< HEAD
            id=results.id,
            password_digest=results.password_digest,
            api_key=results.api_key,
            email=results.email,
=======
            id=result[0],
            password_digest=result[1],
            api_key=result[2],
            email=result[3],
>>>>>>> 7365003e
        )

    @cursor_manager
    def get_user_info_by_external_account_id(
        self, external_account_id: str, external_account_type: ExternalAccountTypeEnum
    ) -> UserInfo:
        u = aliased(User)
        ea = aliased(ExternalAccount)

        query = (
            select(u.id, u.email, u.password_digest, u.api_key)
            .join(ea, u.id == ea.user_id)
            .where(
                ea.account_identifier == external_account_id,
                ea.account_type == external_account_type.value,
            )
        )
        results = self.session.execute(query).mappings().one_or_none()

        if results is None:
            raise UserNotFoundError(external_account_id)

        return self.UserInfo(
            id=results.id,
            password_digest=results.password_digest,
            api_key=results.api_key,
            email=results.email,
        )

    TypeaheadSuggestions = namedtuple(
        "TypeaheadSuggestions", ["display_name", "type", "state", "county", "locality"]
    )

    @cursor_manager
    def get_typeahead_suggestions(self, search_term: str) -> List[TypeaheadSuggestions]:
        """
        Returns a list of data sources that match the search query.

        :param search_term: The search query.
        :return: List of data sources that match the search query.
        """
        query = DynamicQueryConstructor.generate_new_typeahead_suggestion_query(
            search_term
        )
        self.cursor.execute(query)
        results = self.cursor.fetchall()

        return [
            self.TypeaheadSuggestions(
                display_name=row[1],
                type=row[2],
                state=row[3],
                county=row[4],
                locality=row[5],
            )
            for row in results
        ]

    @cursor_manager
    def search_with_location_and_record_type(
        self,
        state: str,
        record_categories: Optional[list[RecordCategories]] = None,
        county: Optional[str] = None,
        locality: Optional[str] = None,
    ) -> List[QuickSearchResult]:
        """
        Searches for data sources in the database.

        :param state: The state to search for data sources in.
        :param record_categories: The types of data sources to search for. If None, all data sources will be searched for.
        :param county: The county to search for data sources in. If None, all data sources will be searched for.
        :param locality: The locality to search for data sources in. If None, all data sources will be searched for.
        :return: A list of QuickSearchResult objects.
        """
        query = DynamicQueryConstructor.create_search_query(
            state=state,
            record_categories=record_categories,
            county=county,
            locality=locality,
        )
        self.cursor.execute(query)
        results = self.cursor.fetchall()
        return [
            self.QuickSearchResult(
                id=row[0],
                data_source_name=row[1],
                description=row[2],
                record_type=row[3],
                url=row[4],
                format=row[5],
                coverage_start=row[6],
                coverage_end=row[7],
                agency_supplied=row[8],
                agency_name=row[9],
                municipality=row[10],
                state=row[11],
            )
            for row in results
        ]

    def link_external_account(
        self,
        user_id: str,
        external_account_id: str,
        external_account_type: ExternalAccountTypeEnum,
    ):
<<<<<<< HEAD
        external_account = ExternalAccount(
            user_id=user_id,
            account_type=external_account_type.value,
            account_identifier=external_account_id,
        )
        self.session.add(external_account)

    @cursor_manager
    def get_user_permissions(self, user_id: str) -> List[PermissionsEnum]:
        query = sql.SQL(
            """
            SELECT p.permission_name
            FROM 
            user_permissions up
            INNER JOIN permissions p on up.permission_id = p.permission_id
            where up.user_id = {user_id}
        """
        ).format(
            user_id=sql.Literal(user_id),
        )
        self.cursor.execute(query)
        results = self.cursor.fetchall()
        return [PermissionsEnum(row[0]) for row in results]
=======
        """
        Links an external account to a user.

        :param user_id: The ID of the user.
        :param external_account_id: The ID of the external account.
        :param external_account_type: The type of the external account.
        """
        self._create_entry_in_table(
            table_name="external_accounts",
            column_value_mappings={
                "user_id": user_id,
                "account_type": external_account_type.value,
                "account_identifier": external_account_id,
            },
        )
>>>>>>> 7365003e

    @cursor_manager
    def add_user_permission(self, user_email: str, permission: PermissionsEnum):
        """
        Adds a permission to a user.

        :param user_email: The email of the user.
        :param permission: The permission to add.
        """
        query = sql.SQL(
            """
            INSERT INTO user_permissions (user_id, permission_id) 
            VALUES (
                (SELECT id FROM users WHERE email = {email}), 
                (SELECT permission_id FROM permissions WHERE permission_name = {permission})
            );
        """
        ).format(
            email=sql.Literal(user_email),
            permission=sql.Literal(permission.value),
        )
        self.cursor.execute(query)

    @cursor_manager
    def remove_user_permission(self, user_email: str, permission: PermissionsEnum):
        query = sql.SQL(
            """
            DELETE FROM user_permissions
            WHERE user_id = (SELECT id FROM users WHERE email = {email})
            AND permission_id = (SELECT permission_id FROM permissions WHERE permission_name = {permission});
        """
        ).format(
            email=sql.Literal(user_email),
            permission=sql.Literal(permission.value),
        )
        self.cursor.execute(query)

    @cursor_manager
    def get_user_permissions(self, user_id: str) -> List[PermissionsEnum]:
        query = sql.SQL(
            """
            SELECT p.permission_name
            FROM 
            user_permissions up
            INNER JOIN permissions p on up.permission_id = p.permission_id
            where up.user_id = {user_id}
        """
        ).format(
            user_id=sql.Literal(user_id),
        )
        self.cursor.execute(query)
        results = self.cursor.fetchall()
        return [PermissionsEnum(row[0]) for row in results]

    @cursor_manager
    def get_permitted_columns(
        self,
        relation: str,
        role: RelationRoleEnum,
        column_permission: ColumnPermissionEnum,
    ) -> list[str]:
        """
        Gets permitted columns for a given relation, role, and permission type
        :param relation:
        :param role:
        :param column_permission:
        :return:
        """
        # If the column permission is READ, return also WRITE values, which are assumed to include READ
        if column_permission == ColumnPermissionEnum.READ:
            column_permissions = (
                ColumnPermissionEnum.READ.value,
                ColumnPermissionEnum.WRITE.value,
            )
        else:
            column_permissions = (column_permission.value,)

        query = sql.SQL(
            """
         SELECT rc.associated_column
            FROM column_permission cp
            INNER JOIN relation_column rc on rc.id = cp.rc_id
            WHERE rc.relation = {relation}
            and cp.relation_role = {relation_role}
            and cp.access_permission in {column_permissions}
        """
        ).format(
            relation=sql.Literal(relation),
            relation_role=sql.Literal(role.value),
            column_permissions=sql.Literal(column_permissions),
        )
        self.cursor.execute(query)
        results = self.cursor.fetchall()
        return [row[0] for row in results]

    @cursor_manager
    def _update_entry_in_table(
        self,
        table_name: str,
        entry_id: Any,
        column_edit_mappings: dict[str, str],
        id_column_name: str = "id",
    ):
        """
        Updates a specific entry in a table in the database.

        :param table_name: The name of the table to update.
        :param entry_id: The ID of the entry to update.
        :param column_edit_mappings: A dictionary mapping column names to their new values.
        """
        query = DynamicQueryConstructor.create_update_query(
            table_name, entry_id, column_edit_mappings, id_column_name
        )
        self.cursor.execute(query)

    @cursor_manager
    def _create_entry_in_table(
        self,
        table_name: str,
        column_value_mappings: dict[str, str],
        column_to_return: Optional[str] = None,
    ):
        """
        Creates a new entry in a table in the database, using the provided column value mappings

        :param table_name: The name of the table to create an entry in.
        :param column_value_mappings: A dictionary mapping column names to their new values.
        """
        query = DynamicQueryConstructor.create_insert_query(
            table_name, column_value_mappings, column_to_return
        )
        self.cursor.execute(query)
        if column_to_return is not None:
            return self.cursor.fetchone()[0]

    @cursor_manager
    def _select_from_single_relation(
        self,
        relation_name: str,
        columns: List[str],
        where_mappings: Optional[dict] = None,
        limit: Optional[int] = None,
        offset: Optional[int] = None,
    ):
        """
        Selects a single relation from the database
        """
        query = DynamicQueryConstructor.create_single_relation_selection_query(
            relation_name, columns, where_mappings, limit, offset
        )
        self.cursor.execute(query)
        results = self.cursor.fetchall()
        return results

    def create_data_request(self, data_request_info: dict) -> str:
        return self._create_entry_in_table(
            table_name="data_requests",
            column_value_mappings=data_request_info,
            column_to_return="id",
        )

    def get_data_requests_for_creator(
        self, creator_user_id: str, columns: List[str]
    ) -> List[str]:
        return self._select_from_single_relation(
            relation_name="data_requests",
            columns=columns,
            where_mappings={"creator_user_id": creator_user_id},
        )

    def user_is_creator_of_data_request(
        self, user_id: int, data_request_id: int
    ) -> bool:
        results = self._select_from_single_relation(
            relation_name="data_requests",
            columns=["id"],
            where_mappings={"creator_user_id": user_id, "id": data_request_id},
        )
        return len(results) == 1<|MERGE_RESOLUTION|>--- conflicted
+++ resolved
@@ -144,16 +144,11 @@
         :param password_digest:
         :return:
         """
-<<<<<<< HEAD
-        user = User(email=email, password_digest=password_digest)
-        self.session.add(user)
-=======
         return self._create_entry_in_table(
             table_name="users",
             column_value_mappings={"email": email, "password_digest": password_digest},
             column_to_return="id",
         )
->>>>>>> 7365003e
 
     def get_user_id(self, email: str) -> Optional[int]:
         """
@@ -161,18 +156,12 @@
         :param email:
         :return:
         """
-<<<<<<< HEAD
-        query = select(User.id).where(User.email == email)
-        user_id = self.session.scalars(query).one_or_none()
-        return user_id
-=======
         results = self._select_from_single_relation(
             relation_name="users", columns=["id"], where_mappings={"email": email}
         )
         if len(results) == 0:
             return None
         return results[0][0]
->>>>>>> 7365003e
 
     def set_user_password_digest(self, email: str, password_digest: str):
         """
@@ -181,21 +170,12 @@
         :param password_digest:
         :return:
         """
-<<<<<<< HEAD
-        query = (
-            update(User)
-            .where(User.email == email)
-            .values(password_digest=password_digest)
-        )
-        self.session.execute(query)
-=======
         self._update_entry_in_table(
             table_name="users",
             entry_id=email,
             column_edit_mappings={"password_digest": password_digest},
             id_column_name="email",
         )
->>>>>>> 7365003e
 
     ResetTokenInfo = namedtuple("ResetTokenInfo", ["id", "email", "create_date"])
 
@@ -249,13 +229,6 @@
         :param api_key: The api key to check.
         :return: RoleInfo if the token exists; otherwise, None.
         """
-<<<<<<< HEAD
-        query = select(User.id, User.role).where(User.api_key == api_key)
-        row = self.session.execute(query).mappings().one_or_none()
-        if row is None:
-            return None
-        return self.RoleInfo(id=row.id, role=row.role)
-=======
         results = self._select_from_single_relation(
             relation_name="users",
             columns=["id", "email"],
@@ -264,7 +237,6 @@
         if len(results) == 0:
             return None
         return self.UserIdentifiers(id=results[0][0], email=results[0][1])
->>>>>>> 7365003e
 
     def update_user_api_key(self, api_key: str, user_id: int):
         """
@@ -272,16 +244,11 @@
         :param api_key: The api key to check.
         :param user_id: The user id to update.
         """
-<<<<<<< HEAD
-        query = update(User).where(User.id == user_id).values(api_key=api_key)
-        self.session.execute(query)
-=======
         self._update_entry_in_table(
             table_name="users",
             entry_id=user_id,
             column_edit_mappings={"api_key": api_key},
         )
->>>>>>> 7365003e
 
     @cursor_manager
     def get_data_source_by_id(self, data_source_id: str) -> Optional[tuple[Any, ...]]:
@@ -632,35 +599,20 @@
         :raise UserNotFoundError: If no user is found.
         :return: UserInfo namedtuple containing the user's information.
         """
-<<<<<<< HEAD
-        query = select(User.id, User.password_digest, User.api_key, User.email).where(
-            User.email == email
-        )
-        results = self.session.execute(query).mappings().one_or_none()
-        if results is None:
-=======
         results = self._select_from_single_relation(
             relation_name="users",
             columns=["id", "password_digest", "api_key", "email"],
             where_mappings={"email": email},
         )
         if len(results) == 0:
->>>>>>> 7365003e
             raise UserNotFoundError(email)
         result = results[0]
 
         return self.UserInfo(
-<<<<<<< HEAD
-            id=results.id,
-            password_digest=results.password_digest,
-            api_key=results.api_key,
-            email=results.email,
-=======
             id=result[0],
             password_digest=result[1],
             api_key=result[2],
             email=result[3],
->>>>>>> 7365003e
         )
 
     @cursor_manager
@@ -768,13 +720,57 @@
         external_account_id: str,
         external_account_type: ExternalAccountTypeEnum,
     ):
-<<<<<<< HEAD
-        external_account = ExternalAccount(
-            user_id=user_id,
-            account_type=external_account_type.value,
-            account_identifier=external_account_id,
-        )
-        self.session.add(external_account)
+        """
+        Links an external account to a user.
+
+        :param user_id: The ID of the user.
+        :param external_account_id: The ID of the external account.
+        :param external_account_type: The type of the external account.
+        """
+        self._create_entry_in_table(
+            table_name="external_accounts",
+            column_value_mappings={
+                "user_id": user_id,
+                "account_type": external_account_type.value,
+                "account_identifier": external_account_id,
+            },
+        )
+
+    @cursor_manager
+    def add_user_permission(self, user_email: str, permission: PermissionsEnum):
+        """
+        Adds a permission to a user.
+
+        :param user_email: The email of the user.
+        :param permission: The permission to add.
+        """
+        query = sql.SQL(
+            """
+            INSERT INTO user_permissions (user_id, permission_id) 
+            VALUES (
+                (SELECT id FROM users WHERE email = {email}), 
+                (SELECT permission_id FROM permissions WHERE permission_name = {permission})
+            );
+        """
+        ).format(
+            email=sql.Literal(user_email),
+            permission=sql.Literal(permission.value),
+        )
+        self.cursor.execute(query)
+
+    @cursor_manager
+    def remove_user_permission(self, user_email: str, permission: PermissionsEnum):
+        query = sql.SQL(
+            """
+            DELETE FROM user_permissions
+            WHERE user_id = (SELECT id FROM users WHERE email = {email})
+            AND permission_id = (SELECT permission_id FROM permissions WHERE permission_name = {permission});
+        """
+        ).format(
+            email=sql.Literal(user_email),
+            permission=sql.Literal(permission.value),
+        )
+        self.cursor.execute(query)
 
     @cursor_manager
     def get_user_permissions(self, user_id: str) -> List[PermissionsEnum]:
@@ -792,76 +788,6 @@
         self.cursor.execute(query)
         results = self.cursor.fetchall()
         return [PermissionsEnum(row[0]) for row in results]
-=======
-        """
-        Links an external account to a user.
-
-        :param user_id: The ID of the user.
-        :param external_account_id: The ID of the external account.
-        :param external_account_type: The type of the external account.
-        """
-        self._create_entry_in_table(
-            table_name="external_accounts",
-            column_value_mappings={
-                "user_id": user_id,
-                "account_type": external_account_type.value,
-                "account_identifier": external_account_id,
-            },
-        )
->>>>>>> 7365003e
-
-    @cursor_manager
-    def add_user_permission(self, user_email: str, permission: PermissionsEnum):
-        """
-        Adds a permission to a user.
-
-        :param user_email: The email of the user.
-        :param permission: The permission to add.
-        """
-        query = sql.SQL(
-            """
-            INSERT INTO user_permissions (user_id, permission_id) 
-            VALUES (
-                (SELECT id FROM users WHERE email = {email}), 
-                (SELECT permission_id FROM permissions WHERE permission_name = {permission})
-            );
-        """
-        ).format(
-            email=sql.Literal(user_email),
-            permission=sql.Literal(permission.value),
-        )
-        self.cursor.execute(query)
-
-    @cursor_manager
-    def remove_user_permission(self, user_email: str, permission: PermissionsEnum):
-        query = sql.SQL(
-            """
-            DELETE FROM user_permissions
-            WHERE user_id = (SELECT id FROM users WHERE email = {email})
-            AND permission_id = (SELECT permission_id FROM permissions WHERE permission_name = {permission});
-        """
-        ).format(
-            email=sql.Literal(user_email),
-            permission=sql.Literal(permission.value),
-        )
-        self.cursor.execute(query)
-
-    @cursor_manager
-    def get_user_permissions(self, user_id: str) -> List[PermissionsEnum]:
-        query = sql.SQL(
-            """
-            SELECT p.permission_name
-            FROM 
-            user_permissions up
-            INNER JOIN permissions p on up.permission_id = p.permission_id
-            where up.user_id = {user_id}
-        """
-        ).format(
-            user_id=sql.Literal(user_id),
-        )
-        self.cursor.execute(query)
-        results = self.cursor.fetchall()
-        return [PermissionsEnum(row[0]) for row in results]
 
     @cursor_manager
     def get_permitted_columns(
