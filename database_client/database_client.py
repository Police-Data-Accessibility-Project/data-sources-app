import json
from collections import namedtuple
from enum import Enum
from functools import wraps, partialmethod
from typing import Optional, Any, List, Callable

import psycopg
from click.testing import Result
from psycopg import sql, Cursor
from psycopg.rows import dict_row, tuple_row
from sqlalchemy import select
from sqlalchemy.orm import aliased, defaultload, load_only
from sqlalchemy.schema import Column, Table

from database_client.constants import METADATA_METHOD_NAMES, PAGE_SIZE
from database_client.db_client_dataclasses import (
    OrderByParameters,
    WhereMapping,
)
from database_client.result_formatter import ResultFormatter
from database_client.subquery_logic import SubqueryParameters
from database_client.dynamic_query_constructor import DynamicQueryConstructor
from database_client.enums import (
    ExternalAccountTypeEnum,
    RelationRoleEnum,
    ColumnPermissionEnum,
    RequestStatus,
)
from middleware.exceptions import (
    UserNotFoundError,
    DuplicateUserError,
)
from database_client.models import (
    convert_to_column_reference,
    ExternalAccount,
    SQL_ALCHEMY_TABLE_REFERENCE,
    User,
    DataRequestExpanded,
)
from middleware.enums import PermissionsEnum, Relations
from middleware.initialize_psycopg_connection import initialize_psycopg_connection
from middleware.initialize_sqlalchemy_session import initialize_sqlalchemy_session
from utilities.enums import RecordCategories

DATA_SOURCES_MAP_COLUMN = [
    "data_source_id",
    "name",
    "agency_id",
    "agency_name",
    "state_iso",
    "municipality",
    "county_name",
    "record_type",
    "lat",
    "lng",
]


class DatabaseClient:

    def __init__(self):
        self.connection = initialize_psycopg_connection()
        self.session_maker = initialize_sqlalchemy_session()
        self.cursor: Optional[Cursor] = None

    def cursor_manager(row_factory=dict_row):
        """Decorator method for managing a cursor object.
        The cursor is closed after the method concludes its execution.

        :param row_factory: Row factory for the cursor, defaults to dict_row
        """

        def decorator(method):
            @wraps(method)
            def wrapper(self, *args, **kwargs):
                # Open a new cursor
                self.cursor = self.connection.cursor(row_factory=row_factory)
                try:
                    # Execute the method
                    result = method(self, *args, **kwargs)
                    # Commit the transaction if no exception occurs
                    self.connection.commit()
                    return result
                except Exception as e:
                    # Rollback in case of an error
                    self.connection.rollback()
                    raise e
                finally:
                    # Close the cursor
                    self.cursor.close()
                    self.cursor = None

            return wrapper

        return decorator

    def session_manager(method):
        @wraps(method)
        def wrapper(self, *args, **kwargs):
            self.session = self.session_maker()
            try:
                result = method(self, *args, **kwargs)
                self.session.commit()
                return result
            except Exception as e:
                self.session.rollback()
                raise e
            finally:
                self.session.close()
                self.session = None

        return wrapper

    @cursor_manager()
    def execute_raw_sql(
        self, query: str, vars: Optional[tuple] = None, execute_many: bool = False
    ) -> Optional[list[dict[Any, ...]]]:
        """Executes an SQL query passed to the function.

        :param query: The SQL query to execute.
        :param vars: A tuple of variables to replace placeholders in the SQL query, defaults to None
        :return: A list of dicts, or None if there are no results.
        """
        if execute_many:
            self.cursor.executemany(query, vars)
        else:
            self.cursor.execute(query, vars)
        try:
            results = self.cursor.fetchall()
        except psycopg.ProgrammingError:
            return None

        if len(results) == 0:
            return None
        return results

    @session_manager
    def execute_sqlalchemy(self, query: Callable):
        results = self.session.execute(query())
        return results

    def create_new_user(self, email: str, password_digest: str) -> Optional[int]:
        """
        Adds a new user to the database.
        :param email:
        :param password_digest:
        :return:
        """
        try:
            return self._create_entry_in_table(
                table_name="users",
                column_value_mappings={
                    "email": email,
                    "password_digest": password_digest,
                },
                column_to_return="id",
            )
        except psycopg.errors.UniqueViolation:
            raise DuplicateUserError

    def get_user_id(self, email: str) -> Optional[int]:
        """
        Gets the ID of a user in the database based on their email.
        :param email:
        :return:
        """
        results = self._select_from_relation(
            relation_name="users",
            columns=["id"],
            where_mappings=[WhereMapping(column="email", value=email)],
        )
        if len(results) == 0:
            return None
        return results[0]["id"]

    def set_user_password_digest(self, email: str, password_digest: str):
        """
        Updates the password digest for a user in the database.
        :param email:
        :param password_digest:
        :return:
        """
        self._update_entry_in_table(
            table_name="users",
            entry_id=email,
            column_edit_mappings={"password_digest": password_digest},
            id_column_name="email",
        )

    ResetTokenInfo = namedtuple("ResetTokenInfo", ["id", "email", "create_date"])

    def get_reset_token_info(self, token: str) -> Optional[ResetTokenInfo]:
        """
        Checks if a reset token exists in the database and retrieves the associated user data.

        :param token: The reset token to check.
        :return: ResetTokenInfo if the token exists; otherwise, None.
        """
        results = self._select_from_relation(
            relation_name="reset_tokens",
            columns=["id", "email", "create_date"],
            where_mappings=[WhereMapping(column="token", value=token)],
        )
        if len(results) == 0:
            return None
        row = results[0]
        return self.ResetTokenInfo(
            id=row["id"], email=row["email"], create_date=row["create_date"]
        )

    def add_reset_token(self, email: str, token: str):
        """
        Inserts a new reset token into the database for a specified email.

        :param email: The email to associate with the reset token.
        :param token: The reset token to add.
        """
        self._create_entry_in_table(
            table_name="reset_tokens",
            column_value_mappings={"email": email, "token": token},
        )

    @cursor_manager()
    def delete_reset_token(self, email: str, token: str):
        """
        Deletes a reset token from the database for a specified email.

        :param email: The email associated with the reset token to delete.
        :param token: The reset token to delete.
        """
        query = sql.SQL(
            "delete from reset_tokens where email = {} and token = {}"
        ).format(sql.Literal(email), sql.Literal(token))
        self.cursor.execute(query)

    UserIdentifiers = namedtuple("UserIdentifiers", ["id", "email"])

    def get_user_by_api_key(self, api_key: str) -> Optional[UserIdentifiers]:
        """
        Get user id for a given api key
        :param api_key: The api key to check.
        :return: RoleInfo if the token exists; otherwise, None.
        """
        results = self._select_from_relation(
            relation_name="users",
            columns=["id", "email"],
            where_mappings=[WhereMapping(column="api_key", value=api_key)],
        )
        if len(results) == 0:
            return None
        return self.UserIdentifiers(id=results[0]["id"], email=results[0]["email"])

    def update_user_api_key(self, api_key: str, user_id: int):
        """
        Update the api key for a user
        :param api_key: The api key to check.
        :param user_id: The user id to update.
        """
        self._update_entry_in_table(
            table_name="users",
            entry_id=user_id,
            column_edit_mappings={"api_key": api_key},
        )

    MapInfo = namedtuple(
        "MapInfo",
        [
            "data_source_id",
            "data_source_name",
            "agency_id",
            "agency_name",
            "state",
            "municipality",
            "county",
            "record_type",
            "lat",
            "lng",
        ],
    )

    @cursor_manager(row_factory=tuple_row)
    def get_data_sources_for_map(self) -> list[MapInfo]:
        """
        Returns a list of data sources with relevant info for the map from the database.

        :return: A list of MapInfo namedtuples, each containing details of a data source.
        """
        sql_query = """
            SELECT
                DATA_SOURCES.AIRTABLE_UID AS DATA_SOURCE_ID,
                DATA_SOURCES.NAME,
                AGENCIES.AIRTABLE_UID AS AGENCY_ID,
                AGENCIES.SUBMITTED_NAME AS AGENCY_NAME,
                AGENCIES.STATE_ISO,
                LE.LOCALITY_NAME AS MUNICIPALITY,
                LE.COUNTY_NAME,
                RT.NAME RECORD_TYPE,
                AGENCIES.LAT,
                AGENCIES.LNG
            FROM
                AGENCY_SOURCE_LINK
                INNER JOIN DATA_SOURCES ON AGENCY_SOURCE_LINK.DATA_SOURCE_UID = DATA_SOURCES.AIRTABLE_UID
                INNER JOIN AGENCIES ON AGENCY_SOURCE_LINK.AGENCY_UID = AGENCIES.AIRTABLE_UID
                INNER JOIN LOCATIONS_EXPANDED LE ON AGENCIES.LOCATION_ID = LE.ID
                INNER JOIN RECORD_TYPES RT ON RT.ID = DATA_SOURCES.RECORD_TYPE_ID
            WHERE
                DATA_SOURCES.APPROVAL_STATUS = 'approved'
        """
        self.cursor.execute(sql_query)
        results = self.cursor.fetchall()

        return [self.MapInfo(*result) for result in results]

    @staticmethod
    def get_offset(page: int) -> Optional[int]:
        """
        Calculates the offset value for pagination based on the given page number.
        Args:
            page (int): The page number for which the offset is to be calculated. Starts at 0.
        Returns:
            int: The calculated offset value.
        Example:
            >>> get_offset(3)
            2000
        """
        if page is None:
            return None
        return (page - 1) * PAGE_SIZE

    ArchiveInfo = namedtuple(
        "ArchiveInfo",
        ["id", "url", "update_frequency", "last_cached", "broken_url_as_of"],
    )

    @cursor_manager()
    def get_data_sources_to_archive(self) -> list[ArchiveInfo]:
        """
        Pulls data sources to be archived by the automatic archives script.

        A data source is selected for archival if:
        The data source has been approved
        AND (the data source has not been archived previously OR the data source is updated regularly)
        AND the source url is not broken
        AND the source url is not null.

        :return: A list of ArchiveInfo namedtuples, each containing archive details of a data source.
        """
        sql_query = """
        SELECT
            data_sources.airtable_uid,
            source_url,
            update_frequency,
            last_cached,
            broken_source_url_as_of
        FROM
            data_sources
        INNER JOIN
            data_sources_archive_info
        ON
            data_sources.airtable_uid = data_sources_archive_info.airtable_uid
        WHERE 
            approval_status = 'approved' AND (last_cached IS NULL OR update_frequency IS NOT NULL) AND broken_source_url_as_of IS NULL AND url_status <> 'broken' AND source_url IS NOT NULL
        """
        self.cursor.execute(sql_query)
        data_sources = self.cursor.fetchall()

        results = [
            self.ArchiveInfo(
                id=row["airtable_uid"],
                url=row["source_url"],
                update_frequency=row["update_frequency"],
                last_cached=row["last_cached"],
                broken_url_as_of=row["broken_source_url_as_of"],
            )
            for row in data_sources
        ]

        return results

    def update_url_status_to_broken(self, id: str, broken_as_of: str) -> None:
        """
        Updates the data_sources table setting the url_status to 'broken' for a given id.

        :param id: The airtable_uid of the data source.
        :param broken_as_of: The date when the source was identified as broken.
        """
        self.update_data_source(
            entry_id=id,
            column_edit_mappings={
                "url_status": "broken",
                "broken_source_url_as_of": broken_as_of,
            },
        )

    def update_last_cached(self, id: str, last_cached: str) -> None:
        """
        Updates the last_cached field in the data_sources_archive_info table for a given id.

        :param id: The airtable_uid of the data source.
        :param last_cached: The last cached date to be updated.
        """
        self._update_entry_in_table(
            table_name="data_sources_archive_info",
            entry_id=id,
            column_edit_mappings={"last_cached": last_cached},
            id_column_name="airtable_uid",
        )

    DataSourceMatches = namedtuple("DataSourceMatches", ["converted", "ids"])

    UserInfo = namedtuple("UserInfo", ["id", "password_digest", "api_key", "email"])

    def get_user_info(self, email: str) -> UserInfo:
        """
        Retrieves user data by email.

        :param email: User's email.
        :raise UserNotFoundError: If no user is found.
        :return: UserInfo namedtuple containing the user's information.
        """
        results = self._select_from_relation(
            relation_name="users",
            columns=["id", "password_digest", "api_key", "email"],
            where_mappings=[WhereMapping(column="email", value=email)],
        )
        if len(results) == 0:
            raise UserNotFoundError(email)
        result = results[0]

        return self.UserInfo(
            id=result["id"],
            password_digest=result["password_digest"],
            api_key=result["api_key"],
            email=result["email"],
        )

    @session_manager
    def get_user_info_by_external_account_id(
        self, external_account_id: str, external_account_type: ExternalAccountTypeEnum
    ) -> UserInfo:
        u = aliased(User)
        ea = aliased(ExternalAccount)

        query = (
            select(u.id, u.email, u.password_digest, u.api_key)
            .join(ea, u.id == ea.user_id)
            .where(
                ea.account_identifier == external_account_id,
                ea.account_type == external_account_type.value,
            )
        )
        results = self.session.execute(query).mappings().one_or_none()

        if results is None:
            raise UserNotFoundError(external_account_id)

        return self.UserInfo(
            id=results.id,
            password_digest=results.password_digest,
            api_key=results.api_key,
            email=results.email,
        )

    @cursor_manager()
    def get_typeahead_locations(self, search_term: str) -> dict:
        """
        Returns a list of data sources that match the search query.

        :param search_term: The search query.
        :return: List of data sources that match the search query.
        """
        query = DynamicQueryConstructor.generate_new_typeahead_locations_query(
            search_term
        )
        self.cursor.execute(query)
        return self.cursor.fetchall()

    @cursor_manager()
    def get_typeahead_agencies(self, search_term: str) -> dict:
        """
        Returns a list of data sources that match the search query.

        :param search_term: The search query.
        :return: List of agencies that match the search query.
        """
        query = DynamicQueryConstructor.generate_new_typeahead_agencies_query(
            search_term
        )
        self.cursor.execute(query)
        return self.cursor.fetchall()

    @cursor_manager()
    def search_with_location_and_record_type(
        self,
        state: str,
        record_categories: Optional[list[RecordCategories]] = None,
        county: Optional[str] = None,
        locality: Optional[str] = None,
    ) -> List[dict]:
        """
        Searches for data sources in the database.

        :param state: The state to search for data sources in.
        :param record_categories: The types of data sources to search for. If None, all data sources will be searched for.
        :param county: The county to search for data sources in. If None, all data sources will be searched for.
        :param locality: The locality to search for data sources in. If None, all data sources will be searched for.
        :return: A list of dictionaries.
        """
        query = DynamicQueryConstructor.create_search_query(
            state=state,
            record_categories=record_categories,
            county=county,
            locality=locality,
        )
        self.cursor.execute(query)
        return self.cursor.fetchall()

    def link_external_account(
        self,
        user_id: str,
        external_account_id: str,
        external_account_type: ExternalAccountTypeEnum,
    ):
        """
        Links an external account to a user.

        :param user_id: The ID of the user.
        :param external_account_id: The ID of the external account.
        :param external_account_type: The type of the external account.
        """
        self._create_entry_in_table(
            table_name="external_accounts",
            column_value_mappings={
                "user_id": user_id,
                "account_type": external_account_type.value,
                "account_identifier": external_account_id,
            },
        )

    @cursor_manager()
    def add_user_permission(self, user_email: str, permission: PermissionsEnum):
        """
        Adds a permission to a user.

        :param user_email: The email of the user.
        :param permission: The permission to add.
        """
        query = sql.SQL(
            """
            INSERT INTO user_permissions (user_id, permission_id) 
            VALUES (
                (SELECT id FROM users WHERE email = {email}), 
                (SELECT permission_id FROM permissions WHERE permission_name = {permission})
            );
        """
        ).format(
            email=sql.Literal(user_email),
            permission=sql.Literal(permission.value),
        )
        self.cursor.execute(query)

    @cursor_manager()
    def remove_user_permission(self, user_email: str, permission: PermissionsEnum):
        query = sql.SQL(
            """
            DELETE FROM user_permissions
            WHERE user_id = (SELECT id FROM users WHERE email = {email})
            AND permission_id = (SELECT permission_id FROM permissions WHERE permission_name = {permission});
        """
        ).format(
            email=sql.Literal(user_email),
            permission=sql.Literal(permission.value),
        )
        self.cursor.execute(query)

    @cursor_manager()
    def get_user_permissions(self, user_id: str) -> List[PermissionsEnum]:
        query = sql.SQL(
            """
            SELECT p.permission_name
            FROM 
            user_permissions up
            INNER JOIN permissions p on up.permission_id = p.permission_id
            where up.user_id = {user_id}
        """
        ).format(
            user_id=sql.Literal(user_id),
        )
        self.cursor.execute(query)
        results = self.cursor.fetchall()
        return [PermissionsEnum(row["permission_name"]) for row in results]

    @cursor_manager()
    def get_permitted_columns(
        self,
        relation: str,
        role: RelationRoleEnum,
        column_permission: ColumnPermissionEnum,
    ) -> list[str]:
        """
        Gets permitted columns for a given relation, role, and permission type
        :param relation:
        :param role:
        :param column_permission:
        :return:
        """
        # If the column permission is READ, return also WRITE values, which are assumed to include READ
        if column_permission == ColumnPermissionEnum.READ:
            column_permissions = [
                ColumnPermissionEnum.READ.value,
                ColumnPermissionEnum.WRITE.value,
            ]
        else:
            column_permissions = [
                column_permission.value,
            ]

        query = sql.SQL(
            """
         SELECT rc.associated_column
            FROM column_permission cp
            INNER JOIN relation_column rc on rc.id = cp.rc_id
            WHERE rc.relation = {relation}
            and cp.relation_role = {relation_role}
            and cp.access_permission = ANY({column_permissions})
        """
        ).format(
            relation=sql.Literal(relation),
            relation_role=sql.Literal(role.value),
            column_permissions=sql.Literal(column_permissions),
        )
        self.cursor.execute(query)
        results = self.cursor.fetchall()
        return [row["associated_column"] for row in results]

    @cursor_manager()
    def _update_entry_in_table(
        self,
        table_name: str,
        entry_id: Any,
        column_edit_mappings: dict[str, str],
        id_column_name: str = "id",
    ):
        """
        Updates a specific entry in a table in the database.

        :param table_name: The name of the table to update.
        :param entry_id: The ID of the entry to update.
        :param column_edit_mappings: A dictionary mapping column names to their new values.
        """
        query = DynamicQueryConstructor.create_update_query(
            table_name, entry_id, column_edit_mappings, id_column_name
        )
        self.cursor.execute(query)

    update_data_source = partialmethod(
        _update_entry_in_table, table_name="data_sources", id_column_name="airtable_uid"
    )

    update_data_request = partialmethod(
        _update_entry_in_table,
        table_name="data_requests",
    )

    update_agency = partialmethod(
        _update_entry_in_table,
        table_name="agencies",
        id_column_name="airtable_uid",
    )

    def update_dictionary_enum_values(self, d: dict):
        """
        Update a dictionary's values such that any which are enums are converted to the enum value
        Only works for flat, one-level dictionaries
        :param d:
        :return:
        """
        return {
            key: (value.value if isinstance(value, Enum) else value)
            for key, value in d.items()
        }

    @cursor_manager()
    def _create_entry_in_table(
        self,
        table_name: str,
        column_value_mappings: dict[str, str],
        column_to_return: Optional[str] = None,
    ) -> Optional[Any]:
        """
        Creates a new entry in a table in the database, using the provided column value mappings

        :param table_name: The name of the table to create an entry in.
        :param column_value_mappings: A dictionary mapping column names to their new values.
        """
        column_value_mappings = self.update_dictionary_enum_values(
            column_value_mappings
        )
        query = DynamicQueryConstructor.create_insert_query(
            table_name, column_value_mappings, column_to_return
        )
        self.cursor.execute(query)
        if column_to_return is not None:
            return self.cursor.fetchone()[column_to_return]
        return None

    create_search_cache_entry = partialmethod(
        _create_entry_in_table, table_name="agency_url_search_cache"
    )

    create_data_request = partialmethod(
        _create_entry_in_table, table_name="data_requests", column_to_return="id"
    )

    create_agency = partialmethod(
        _create_entry_in_table, table_name="agencies", column_to_return="airtable_uid"
    )

    create_request_source_relation = partialmethod(
        _create_entry_in_table,
        table_name="link_data_sources_data_requests",
        column_to_return="id",
    )

    create_user_followed_search_link = partialmethod(
        _create_entry_in_table,
        table_name=Relations.LINK_USER_FOLLOWED_LOCATION.value,
    )

    add_new_data_source = partialmethod(
        _create_entry_in_table,
        table_name="data_sources",
        column_to_return="airtable_uid",
    )

    create_data_request_github_info = partialmethod(
        _create_entry_in_table,
        table_name=Relations.DATA_REQUESTS_GITHUB_ISSUE_INFO.value,
    )

    create_locality = partialmethod(
        _create_entry_in_table,
        table_name=Relations.LOCALITIES.value,
        column_to_return="id",
    )

    @session_manager
    def _select_from_relation(
        self,
        relation_name: str,
        columns: list[str],
        where_mappings: Optional[list[WhereMapping]] = [True],
        limit: Optional[int] = PAGE_SIZE,
        page: Optional[int] = None,
        order_by: Optional[OrderByParameters] = None,
        subquery_parameters: Optional[list[SubqueryParameters]] = [],
        build_metadata: Optional[bool] = False,
    ) -> list[dict]:
        """
        Selects a single relation from the database
        """
        offset = self.get_offset(page)
        column_references = convert_to_column_reference(
            columns=columns, relation=relation_name
        )
        query = DynamicQueryConstructor.create_selection_query(
            relation_name,
            column_references,
            where_mappings,
            limit,
            offset,
            order_by,
            subquery_parameters,
        )
        raw_results = self.session.execute(query()).mappings().unique().all()

<<<<<<< HEAD
        table_key = ""
        if len(raw_results) > 0:
            table_key = [key for key in raw_results[0].keys()][0]

        if subquery_parameters and table_key:
            results = [dict(result[table_key]) for result in raw_results]
=======
        if subquery_parameters:
            results = ResultFormatter.format_result_with_subquery_parameters(
                row_mappings=raw_results,
                primary_columns=columns,
                subquery_parameters=subquery_parameters,
            )
>>>>>>> b1e38df7
        else:
            results = [dict(result) for result in raw_results]

        if build_metadata is True:
            results = ResultFormatter.format_with_metadata(
                results,
                relation_name,
                subquery_parameters,
            )

        return results

    get_data_requests = partialmethod(
        _select_from_relation, relation_name=Relations.DATA_REQUESTS_EXPANDED.value
    )

    get_agencies = partialmethod(
        _select_from_relation, relation_name=Relations.AGENCIES_EXPANDED.value
    )

    get_data_sources = partialmethod(
        _select_from_relation, relation_name=Relations.DATA_SOURCES.value
    )

    get_request_source_relations = partialmethod(
        _select_from_relation, relation_name=Relations.RELATED_SOURCES.value
    )

    get_location_id = partialmethod(
        _select_from_relation,
        relation_name=Relations.LOCATIONS_EXPANDED.value,
        columns=["id"],
    )

    def get_related_data_sources(self, data_request_id: int) -> List[dict]:
        """
        Get data sources related to the request id
        :param data_request_id:
        :return:
        """
        query = sql.SQL(
            """
            SELECT ds.airtable_uid, ds.name
            FROM link_data_sources_data_requests link
            INNER JOIN data_sources ds on link.source_id = ds.airtable_uid
            WHERE link.request_id = {request_id}
        """
        ).format(request_id=sql.Literal(data_request_id))
        return self.execute_composed_sql(query, return_results=True)

    def get_data_requests_for_creator(
        self, creator_user_id: str, columns: List[str]
    ) -> List[str]:
        return self._select_from_relation(
            relation_name="data_requests",
            columns=columns,
            where_mappings=[
                WhereMapping(column="creator_user_id", value=creator_user_id)
            ],
        )

    def user_is_creator_of_data_request(
        self, user_id: int, data_request_id: int
    ) -> bool:
        results = self._select_from_relation(
            relation_name="data_requests",
            columns=["id"],
            where_mappings=[
                WhereMapping(column="creator_user_id", value=int(user_id)),
                WhereMapping(column="id", value=int(data_request_id)),
            ],
        )
        return len(results) == 1

    @cursor_manager()
    def _delete_from_table(
        self,
        table_name: str,
        id_column_value: str,
        id_column_name: str = "id",
    ):
        """
        Deletes an entry from a table in the database
        """
        query = sql.SQL(
            """
            DELETE FROM {table_name}
            WHERE {id_column_name} = {id_column_value}
            """
        ).format(
            table_name=sql.Identifier(table_name),
            id_column_name=sql.Identifier(id_column_name),
            id_column_value=sql.Literal(id_column_value),
        )
        self.cursor.execute(query)

    delete_data_request = partialmethod(_delete_from_table, table_name="data_requests")

    delete_agency = partialmethod(_delete_from_table, table_name="agencies")

    delete_data_source = partialmethod(_delete_from_table, table_name="data_sources")

    delete_request_source_relation = partialmethod(
        _delete_from_table, table_name=Relations.RELATED_SOURCES.value
    )

    @cursor_manager()
    def execute_composed_sql(self, query: sql.Composed, return_results: bool = False):
        self.cursor.execute(query)
        if return_results:
            return self.cursor.fetchall()

    def get_column_permissions_as_permission_table(self, relation: str) -> list[dict]:
        result = self.execute_raw_sql(
            """
            SELECT DISTINCT cp.relation_role 
            FROM public.column_permission cp 
            INNER JOIN relation_column rc on rc.id = cp.rc_id
            WHERE rc.relation = %s
            """,
            (relation,),
        )
        relation_roles = [row["relation_role"] for row in result]
        query = (
            DynamicQueryConstructor.get_column_permissions_as_permission_table_query(
                relation, relation_roles
            )
        )
        return self.execute_composed_sql(query, return_results=True)

    def get_agencies_without_homepage_urls(self) -> list[dict]:
        return self.execute_raw_sql(
            """
            SELECT
                SUBMITTED_NAME,
                JURISDICTION_TYPE,
                STATE_ISO,
                LOCALITY_NAME as MUNICIPALITY,
                COUNTY_NAME,
                AIRTABLE_UID,
                ZIP_CODE,
                NO_WEB_PRESENCE -- Relevant
            FROM
                PUBLIC.AGENCIES_EXPANDED 
                INNER JOIN NUM_DATA_SOURCES_PER_AGENCY num ON num.agency_uid = AGENCIES_EXPANDED.AIRTABLE_UID 
            WHERE 
                approved = true
                AND homepage_url is null
                AND NOT EXISTS (
                    SELECT 1 FROM PUBLIC.AGENCY_URL_SEARCH_CACHE
                    WHERE PUBLIC.AGENCIES_EXPANDED.AIRTABLE_UID = PUBLIC.AGENCY_URL_SEARCH_CACHE.agency_airtable_uid
                )
            ORDER BY NUM.DATA_SOURCE_COUNT DESC
            LIMIT 100 -- Limiting to 100 in acknowledgment of the search engine quota
        """
        )

    @cursor_manager()
    def check_for_url_duplicates(self, url: str) -> list[dict]:
        query = DynamicQueryConstructor.get_distinct_source_urls_query(url)
        self.cursor.execute(query)
        return self.cursor.fetchall()

    def get_columns_for_relation(self, relation: Relations) -> list[dict]:
        """
        Get columns for a given relation
        :param relation:
        :return:
        """
        results = self.execute_raw_sql(
            """
            SELECT column_name
            FROM information_schema.columns
            WHERE table_schema = 'public'
            AND table_name = %s
        """,
            (relation.value,),
        )

        return [row["column_name"] for row in results]

    def create_or_get(
        self,
        table_name: str,
        column_value_mappings: dict[str, str],
        column_to_return: str = "id",
    ):
        """
        Create a value and return the id if it doesn't exist; if it does, return the id for it
        :param table_name:
        :param column_value_mappings:
        :param column_to_return:
        :return:
        """
        try:
            return self._create_entry_in_table(
                table_name=table_name,
                column_value_mappings=column_value_mappings,
                column_to_return=column_to_return,
            )
        except psycopg.errors.UniqueViolation:
            return self._select_from_relation(
                relation_name=table_name,
                columns=[column_to_return],
                where_mappings=WhereMapping.from_dict(column_value_mappings),
            )[0][column_to_return]

    @session_manager
    def get_linked_rows(
        self,
        link_table: Relations,
        left_id: str,
        left_link_column: str,
        right_link_column: str,
        linked_relation: Relations,
        linked_relation_linking_column: str,
        columns_to_retrieve: list[str],
    ):
        LinkTable = SQL_ALCHEMY_TABLE_REFERENCE[link_table.value]
        LinkedRelation = SQL_ALCHEMY_TABLE_REFERENCE[linked_relation.value]

        query_with_select = self.session.query(
            *[getattr(LinkedRelation, column) for column in columns_to_retrieve]
        )
        query_with_join = query_with_select.join(
            LinkTable,
            getattr(LinkTable, right_link_column)
            == getattr(LinkedRelation, linked_relation_linking_column),
        )
        query_with_filter = query_with_join.filter(
            getattr(LinkTable, left_link_column) == left_id
        )

        tuple_results = query_with_filter.all()

        return ResultFormatter.format_with_metadata(
            data=ResultFormatter.tuples_to_column_value_dict(
                columns=columns_to_retrieve, tuples=tuple_results
            )
        )

    DataRequestIssueInfo = namedtuple(
        "DataRequestIssueInfo",
        [
            "data_request_id",
            "github_issue_url",
            "github_issue_number",
            "request_status",
        ],
    )

    @session_manager
    def get_unarchived_data_requests_with_issues(self) -> list[DataRequestIssueInfo]:
        dre = aliased(DataRequestExpanded)

        select_statement = select(
            dre.id, dre.github_issue_url, dre.github_issue_number, dre.request_status
        )

        with_filter = select_statement.filter(
            (dre.request_status != RequestStatus.ARCHIVED.value)
            & (dre.github_issue_url is not None)
        )

        results = self.session.execute(with_filter).mappings().all()

        return [
            self.DataRequestIssueInfo(
                data_request_id=result["id"],
                github_issue_url=result["github_issue_url"],
                github_issue_number=result["github_issue_number"],
                request_status=RequestStatus(result["request_status"]),
            )
            for result in results
        ]<|MERGE_RESOLUTION|>--- conflicted
+++ resolved
@@ -774,21 +774,12 @@
         )
         raw_results = self.session.execute(query()).mappings().unique().all()
 
-<<<<<<< HEAD
         table_key = ""
         if len(raw_results) > 0:
             table_key = [key for key in raw_results[0].keys()][0]
 
         if subquery_parameters and table_key:
             results = [dict(result[table_key]) for result in raw_results]
-=======
-        if subquery_parameters:
-            results = ResultFormatter.format_result_with_subquery_parameters(
-                row_mappings=raw_results,
-                primary_columns=columns,
-                subquery_parameters=subquery_parameters,
-            )
->>>>>>> b1e38df7
         else:
             results = [dict(result) for result in raw_results]
 
