--- conflicted
+++ resolved
@@ -11,17 +11,12 @@
 from sqlalchemy.orm import aliased, defaultload, load_only
 from sqlalchemy.schema import Column
 
-<<<<<<< HEAD
 from database_client.constants import PAGE_SIZE
 from database_client.db_client_dataclasses import (
     OrderByParameters,
     SubqueryParameters,
     WhereMapping,
 )
-=======
-from database_client.constants import PAGE_SIZE, SQL_ALCHEMY_TABLE_REFERENCE
-from database_client.db_client_dataclasses import OrderByParameters, WhereMapping
->>>>>>> e1f659e2
 from database_client.dynamic_query_constructor import DynamicQueryConstructor
 from database_client.enums import (
     ExternalAccountTypeEnum,
@@ -32,14 +27,10 @@
     UserNotFoundError,
     DuplicateUserError,
 )
-<<<<<<< HEAD
-from middleware.models import (
+from database_client.models import (
     convert_to_column_reference,
-=======
-from database_client.models import (
->>>>>>> e1f659e2
     ExternalAccount,
-    TABLE_REFERENCE,
+    SQL_ALCHEMY_TABLE_REFERENCE,
     User,
 )
 from middleware.enums import PermissionsEnum, Relations
@@ -659,25 +650,6 @@
         results = self.cursor.fetchall()
         return [row["associated_column"] for row in results]
 
-<<<<<<< HEAD
-=======
-    @staticmethod
-    def convert_to_column_reference(columns: list[str], relation: str) -> list[Column]:
-        """Converts a list of column strings to SQLAlchemy column references.
-
-        :param columns: List of column strings.
-        :param relation: Relation string.
-        :return:
-        """
-        try:
-            relation_reference = SQL_ALCHEMY_TABLE_REFERENCE[relation]
-        except KeyError:
-            raise ValueError(
-                f"SQL Model does not exist in SQL_ALCHEMY_TABLE_REFERENCE: {relation}"
-            )
-        return [getattr(relation_reference, column) for column in columns]
-
->>>>>>> e1f659e2
     @cursor_manager()
     def _update_entry_in_table(
         self,
