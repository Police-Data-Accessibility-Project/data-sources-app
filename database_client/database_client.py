--- conflicted
+++ resolved
@@ -2,11 +2,7 @@
 from collections import namedtuple
 from contextlib import contextmanager
 from datetime import datetime
-<<<<<<< HEAD
 from functools import wraps, partial, partialmethod
-=======
-from functools import wraps, partialmethod
->>>>>>> bdb75eb0
 from typing import Optional, Any, List
 import uuid
 
@@ -863,7 +859,8 @@
         if column_to_return is not None:
             return self.cursor.fetchone()[column_to_return]
 
-<<<<<<< HEAD
+    create_search_cache_entry = partialmethod(_create_entry_in_table, table_name="agency_url_search_cache")
+
     create_data_request = partialmethod(
         _create_entry_in_table, table_name="data_requests", column_to_return="id"
     )
@@ -871,9 +868,6 @@
     create_agency = partialmethod(
         _create_entry_in_table, table_name="agencies", column_to_return="airtable_uid"
     )
-=======
-    create_search_cache_entry = partialmethod(_create_entry_in_table, table_name="agency_url_search_cache")
->>>>>>> bdb75eb0
 
     @cursor_manager()
     def _select_from_single_relation(
@@ -900,22 +894,7 @@
         _select_from_single_relation, relation_name=Relations.DATA_REQUESTS.value
     )
 
-<<<<<<< HEAD
     get_agencies = partialmethod(_select_from_single_relation, relation_name=Relations.AGENCIES.value)
-=======
-    def get_data_requests(
-        self,
-        columns: List[str],
-        where_mappings: Optional[dict] = None,
-        not_where_mappings: Optional[dict] = None,
-    ) -> List[tuple]:
-        return self._select_from_single_relation(
-            relation_name="data_requests",
-            columns=columns,
-            where_mappings=where_mappings,
-            not_where_mappings=not_where_mappings,
-        )
->>>>>>> bdb75eb0
 
     def get_data_requests_for_creator(
         self, creator_user_id: str, columns: List[str]
@@ -936,21 +915,6 @@
         )
         return len(results) == 1
 
-<<<<<<< HEAD
-=======
-    def delete_data_request(self, data_request_id: str):
-        self._delete_from_table(
-            table_name="data_requests", id_column_value=data_request_id
-        )
-
-    def update_data_request(self, column_edit_mappings: dict, data_request_id: str):
-        self._update_entry_in_table(
-            table_name="data_requests",
-            entry_id=data_request_id,
-            column_edit_mappings=column_edit_mappings,
-        )
-
->>>>>>> bdb75eb0
     @cursor_manager()
     def _delete_from_table(
         self,
@@ -997,9 +961,6 @@
                 relation, relation_roles
             )
         )
-<<<<<<< HEAD
-        return self.execute_composed_sql(query, return_results=True)
-=======
         return self.execute_composed_sql(query, return_results=True)
 
     def get_agencies_without_homepage_urls(self) -> list[dict]:
@@ -1025,5 +986,4 @@
                 )
             ORDER BY COUNT_DATA_SOURCES DESC
             LIMIT 100 -- Limiting to 100 in acknowledgment of the search engine quota
-        """)
->>>>>>> bdb75eb0
+        """)