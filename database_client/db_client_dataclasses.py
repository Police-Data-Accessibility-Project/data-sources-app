import enum
from dataclasses import dataclass
from typing import Any, Callable, Optional

from sqlalchemy.sql.expression import UnaryExpression
from sqlalchemy.orm import defaultload
from sqlalchemy.schema import Column
from sqlalchemy.sql.base import ExecutableOption
from sqlalchemy.sql.expression import asc, desc, BinaryExpression

<<<<<<< HEAD
=======
from database_client.constants import SQL_ALCHEMY_TABLE_REFERENCE
>>>>>>> e1f659e2
from database_client.enums import SortOrder
from middleware.models import convert_to_column_reference, TABLE_REFERENCE


ORDER_BY_REFERENCE = {
    "ASC": lambda column: asc(column),
    "DESC": lambda column: desc(column),
}


@dataclass
class OrderByParameters:
    """
    Contains parameters for an order_by clause
    """

    sort_by: str
    sort_order: SortOrder = SortOrder.ASCENDING

    @staticmethod
    def construct_from_args(
        sort_by: Optional[str], sort_order: Optional[SortOrder]
    ) -> Optional["OrderByParameters"]:
        if sort_by is not None and sort_order is not None:
            return OrderByParameters(sort_by=sort_by, sort_order=sort_order)
        if sort_by is not None and sort_order is None:
            raise ValueError("If sort_by is provided, sort_order must also be provided")
        if sort_by is None:
            return None
        return None

    def build_order_by_clause(self, relation) -> Callable[[Column], UnaryExpression]:
        """Creates an order by clause for SQLAlchemy queries.

        :param relation:
        :return: Order by clause. Example: asc(DataSource.name)
        """
        relation_reference = SQL_ALCHEMY_TABLE_REFERENCE[relation]
        order_by_func = ORDER_BY_REFERENCE[self.sort_order.value]
        return order_by_func(getattr(relation_reference, self.sort_by))


@dataclass
class WhereMapping:
    """
    Contains parameters for a where clause
    """

    column: str
    value: Any
    eq: bool = True

    def build_where_clause(self, relation: str) -> BinaryExpression:
        """Creates a SQLAlchemy BinaryExpression for queries.

        :param relation:
        :return: BinaryExpression. Example: Agency.municipality == "Pittsburgh"
<<<<<<< HEAD
        """
        relation_reference = TABLE_REFERENCE[relation]
=======
        """        
        relation_reference = SQL_ALCHEMY_TABLE_REFERENCE[relation]
>>>>>>> e1f659e2
        if self.eq is True:
            return getattr(relation_reference, self.column) == self.value
        elif self.eq is False:
            return getattr(relation_reference, self.column) != self.value

<<<<<<< HEAD

@dataclass
class SubqueryParameters:
    """
    Contains parameters for executing a subquery
    """

    relation_name: str
    columns: list[str]
    linking_column: str

    def build_subquery(self, primary_relation: str) -> ExecutableOption:
        """Creates a SQLAlchemy ExecutableOption for subquerying.

        :param primary_relation:
        :return: ExecutableOption. Example: defaultload(DataSource.agencies).load_only(Agency.name)
        """
        column_references = convert_to_column_reference(
            columns=self.columns, relation=self.relation_name
        )
        linking_column_reference = convert_to_column_reference(
            columns=[self.linking_column], relation=primary_relation
        )

        return defaultload(*linking_column_reference).load_only(*column_references)
=======
    @staticmethod
    def from_dict(d: dict) -> list["WhereMapping"]:
        results = []
        for key, value in d.items():
            if isinstance(value, enum.Enum):
                value = value.value
            results.append(WhereMapping(column=key, value=value))
        return results
>>>>>>> e1f659e2
<|MERGE_RESOLUTION|>--- conflicted
+++ resolved
@@ -8,12 +8,8 @@
 from sqlalchemy.sql.base import ExecutableOption
 from sqlalchemy.sql.expression import asc, desc, BinaryExpression
 
-<<<<<<< HEAD
-=======
-from database_client.constants import SQL_ALCHEMY_TABLE_REFERENCE
->>>>>>> e1f659e2
 from database_client.enums import SortOrder
-from middleware.models import convert_to_column_reference, TABLE_REFERENCE
+from middleware.models import convert_to_column_reference, SQL_ALCHEMY_TABLE_REFERENCE
 
 
 ORDER_BY_REFERENCE = {
@@ -69,19 +65,22 @@
 
         :param relation:
         :return: BinaryExpression. Example: Agency.municipality == "Pittsburgh"
-<<<<<<< HEAD
-        """
-        relation_reference = TABLE_REFERENCE[relation]
-=======
         """        
         relation_reference = SQL_ALCHEMY_TABLE_REFERENCE[relation]
->>>>>>> e1f659e2
         if self.eq is True:
             return getattr(relation_reference, self.column) == self.value
         elif self.eq is False:
             return getattr(relation_reference, self.column) != self.value
 
-<<<<<<< HEAD
+    @staticmethod
+    def from_dict(d: dict) -> list["WhereMapping"]:
+        results = []
+        for key, value in d.items():
+            if isinstance(value, enum.Enum):
+                value = value.value
+            results.append(WhereMapping(column=key, value=value))
+        return results
+
 
 @dataclass
 class SubqueryParameters:
@@ -106,14 +105,4 @@
             columns=[self.linking_column], relation=primary_relation
         )
 
-        return defaultload(*linking_column_reference).load_only(*column_references)
-=======
-    @staticmethod
-    def from_dict(d: dict) -> list["WhereMapping"]:
-        results = []
-        for key, value in d.items():
-            if isinstance(value, enum.Enum):
-                value = value.value
-            results.append(WhereMapping(column=key, value=value))
-        return results
->>>>>>> e1f659e2
+        return defaultload(*linking_column_reference).load_only(*column_references)