--- conflicted
+++ resolved
@@ -16,7 +16,6 @@
     DateTime,
     Integer,
     UniqueConstraint,
-<<<<<<< HEAD
     select,
 )
 from sqlalchemy.dialects.postgresql import (
@@ -28,18 +27,6 @@
     JSON,
 )
 from sqlalchemy.ext.hybrid import hybrid_property, hybrid_method
-=======
-)
-from sqlalchemy.dialects.postgresql import (
-    ARRAY,
-    DATE,
-    DATERANGE,
-    TIMESTAMP,
-    ENUM as pgEnum,
-    JSON,
-)
-from sqlalchemy.ext.hybrid import hybrid_property
->>>>>>> b6d74ae8
 from sqlalchemy.orm import (
     DeclarativeBase,
     Mapped,
@@ -177,20 +164,8 @@
     __tablename__ = Relations.AGENCIES.value
 
     def __iter__(self):
-<<<<<<< HEAD
-        for key in self.__dict__:
-            if key == "_sa_instance_state":
-                continue
-
-            value = getattr(self, key)
-            value = (
-                str(value) if type(value) == datetime or type(value) == date else value
-            )
-            yield key, value
-=======
         yield from iter_with_special_cases(self)
 
->>>>>>> b6d74ae8
 
     airtable_uid: Mapped[str] = mapped_column(primary_key=True)
     name: Mapped[str]
@@ -228,19 +203,7 @@
     __tablename__ = Relations.AGENCIES_EXPANDED.value
 
     def __iter__(self):
-<<<<<<< HEAD
-        for key in self.__dict__:
-            if key == "_sa_instance_state":
-                continue
-=======
         yield from iter_with_special_cases(self)
->>>>>>> b6d74ae8
-
-            value = getattr(self, key)
-            value = (
-                str(value) if type(value) == datetime or type(value) == date else value
-            )
-            yield key, value
 
     # Define columns as per the view with refined data types
     name = Column(String, nullable=False)
@@ -371,10 +334,6 @@
     coverage_range: Mapped[Optional[daterange]]
     data_requirements: Mapped[Optional[text]]
 
-<<<<<<< HEAD
-
-class DataSource(Base, CountMetadata):
-=======
     data_sources: Mapped[list["DataSourceExpanded"]] = relationship(
         argument="DataSourceExpanded",
         secondary="public.link_data_sources_data_requests",
@@ -411,7 +370,6 @@
 
 
 class DataSource(Base):
->>>>>>> b6d74ae8
     __tablename__ = Relations.DATA_SOURCES.value
 
     def __iter__(self):
