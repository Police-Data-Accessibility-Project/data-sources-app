--- conflicted
+++ resolved
@@ -318,7 +318,6 @@
     coverage_range: Mapped[Optional[daterange]]
     data_requirements: Mapped[Optional[text]]
 
-<<<<<<< HEAD
     data_sources: Mapped[list["DataSourceExpanded"]] = relationship(
         argument="DataSourceExpanded",
         secondary="public.link_data_sources_data_requests",
@@ -353,8 +352,6 @@
                 value = str(value)  # Convert datetime to string if needed
             yield key, value
 
-=======
->>>>>>> 99e4c6d2
 
 class DataSource(Base):
     __tablename__ = Relations.DATA_SOURCES.value
