import uuid
from collections import namedtuple
from datetime import datetime
from typing import Optional

from psycopg2 import sql

from database_client.constants import (
    AGENCY_APPROVED_COLUMNS,
    DATA_SOURCES_APPROVED_COLUMNS,
    RESTRICTED_DATA_SOURCE_COLUMNS,
<<<<<<< HEAD
=======
    RESTRICTED_COLUMNS,
>>>>>>> de1b696d
)

TableColumn = namedtuple("TableColumn", ["table", "column"])
TableColumnAlias = namedtuple("TableColumnAlias", ["table", "column", "alias"])


class DynamicQueryConstructor:
    """
    This is a class for constructing more complex queries
    where writing out the entire query is either impractical or unfeasible.
    Coupled with the DatabaseClient class, which utilizes the queries constructed here
    """

    @staticmethod
    def build_fields(
        columns_only: list[TableColumn],
        columns_and_alias: Optional[list[TableColumnAlias]] = None,
    ):
        # Process columns without alias
        fields_only = [
            sql.SQL("{}.{}").format(sql.Identifier(table), sql.Identifier(column))
            for table, column in columns_only
        ]

        if columns_and_alias:
            # Process columns with alias
            fields_with_alias = [
                sql.SQL("{}.{} AS {}").format(
                    sql.Identifier(col.table),
                    sql.Identifier(col.column),
                    sql.Identifier(col.alias),
                )
                for col in columns_and_alias
            ]
        else:
            fields_with_alias = []

        # Combine both lists
        all_fields = fields_only + fields_with_alias

        # Join fields to create the final fields SQL
        fields_sql = sql.SQL(", ").join(all_fields)

        return fields_sql

    @staticmethod
    def create_table_columns(table: str, columns: list[str]) -> list[TableColumn]:
        return [TableColumn(table, column) for column in columns]

    @staticmethod
    def build_get_approved_data_sources_query() -> sql.Composed:
        data_sources_columns = DynamicQueryConstructor.create_table_columns(
            table="data_sources", columns=DATA_SOURCES_APPROVED_COLUMNS
        )

        fields = DynamicQueryConstructor.build_fields(
            columns_only=data_sources_columns,
            columns_and_alias=[
                TableColumnAlias(table="agencies", column="name", alias="agency_name")
            ],
        )
        sql_query = sql.SQL(
            """
            SELECT
                {fields}
            FROM
                agency_source_link
            INNER JOIN
                data_sources ON agency_source_link.airtable_uid = data_sources.airtable_uid
            INNER JOIN
                agencies ON agency_source_link.agency_described_linked_uid = agencies.airtable_uid
            WHERE
                data_sources.approval_status = 'approved'
        """
        ).format(fields=fields)
        return sql_query

    @staticmethod
    def build_data_source_by_id_results_query() -> sql.Composed:
        data_sources_columns = DynamicQueryConstructor.create_table_columns(
            table="data_sources", columns=DATA_SOURCES_APPROVED_COLUMNS
        )
        agencies_approved_columns = DynamicQueryConstructor.create_table_columns(
            table="agencies", columns=AGENCY_APPROVED_COLUMNS
        )
        alias_columns = [
            TableColumnAlias(table="agencies", column="name", alias="agency_name"),
            TableColumnAlias(
                table="agencies", column="airtable_uid", alias="agency_id"
            ),
            TableColumnAlias(
                table="data_sources", column="airtable_uid", alias="data_source_id"
            ),
        ]
        fields = DynamicQueryConstructor.build_fields(
            columns_only=data_sources_columns + agencies_approved_columns,
            columns_and_alias=alias_columns,
        )
        sql_query = sql.SQL(
            """
            SELECT
                {fields}
            FROM
                agency_source_link
            INNER JOIN
                data_sources ON agency_source_link.airtable_uid = data_sources.airtable_uid
            INNER JOIN
                agencies ON agency_source_link.agency_described_linked_uid = agencies.airtable_uid
            WHERE
                data_sources.approval_status = 'approved' AND data_sources.airtable_uid = %s
        """
        ).format(fields=fields)
        return sql_query

    @staticmethod
    def build_needs_identification_data_source_query():
        data_sources_columns = DynamicQueryConstructor.create_table_columns(
            table="data_sources", columns=DATA_SOURCES_APPROVED_COLUMNS
        )
        fields = DynamicQueryConstructor.build_fields(
            columns_only=data_sources_columns,
        )
        sql_query = sql.SQL(
            """
            SELECT
                {fields}
            FROM
                data_sources
            WHERE
                approval_status = 'needs identification'
        """
        ).format(fields=fields)
        return sql_query

    @staticmethod
    def zip_needs_identification_data_source_results(
        results: list[tuple],
    ) -> list[dict]:
        return [dict(zip(DATA_SOURCES_APPROVED_COLUMNS, result)) for result in results]

    @staticmethod
    def create_data_source_update_query(
        data: dict, data_source_id: str
    ) -> sql.Composed:
        """
        Creates a query to update a data source in the database.

        :param data: A dictionary containing the updated data source details.
        :param data_source_id: The ID of the data source to be updated.
        """
        data_to_update = []
        for key, value in data.items():
            if key in RESTRICTED_DATA_SOURCE_COLUMNS:
                continue
            data_to_update.append(
                sql.SQL("{} = {}").format(sql.Identifier(key), sql.Literal(value))
            )

        data_to_update_sql = sql.SQL(", ").join(data_to_update)

        query = sql.SQL(
            """
            UPDATE data_sources 
            SET {data_to_update}
            WHERE airtable_uid = {data_source_id}
        """
        ).format(
            data_to_update=data_to_update_sql,
            data_source_id=sql.Literal(data_source_id),
        )

        return query

    @staticmethod
    def create_new_data_source_query(data: dict) -> sql.Composed:
        """
        Creates a query to add a new data source to the database.

        :param data: A dictionary containing the data source details.
        """
        column_names = []
        column_values = []

        for key, value in data.items():
            if key not in RESTRICTED_DATA_SOURCE_COLUMNS:
                column_names.append(sql.Identifier(key))
                column_values.append(sql.Literal(value))

        # Add additional columns and their values
        now = datetime.now().strftime("%Y-%m-%d")
        airtable_uid = str(uuid.uuid4())

        additional_columns = [
            sql.Identifier("approval_status"),
            sql.Identifier("url_status"),
            sql.Identifier("data_source_created"),
            sql.Identifier("airtable_uid"),
        ]
        additional_values = [
            sql.Literal(False),
            sql.Literal('["ok"]'),
            sql.Literal(now),
            sql.Literal(airtable_uid),
        ]

        column_names.extend(additional_columns)
        column_values.extend(additional_values)

        # Join column names and values
        columns_sql = sql.SQL(", ").join(column_names)
        values_sql = sql.SQL(", ").join(column_values)

        query = sql.SQL(
            """
            INSERT INTO data_sources ({columns})
            VALUES ({values})
            RETURNING *
        """
        ).format(columns=columns_sql, values=values_sql)

        return query

    @staticmethod
<<<<<<< HEAD
    def generate_new_typeahead_suggestion_query(search_term: str):
        query = sql.SQL(
            """
        WITH combined AS (
            SELECT 
                1 AS sort_order,
                display_name,
                type,
                state,
                county,
                locality
            FROM typeahead_suggestions
            WHERE display_name ILIKE {search_term_prefix}
            UNION ALL
            SELECT
                2 AS sort_order,
                display_name,
                type,
                state,
                county,
                locality
            FROM typeahead_suggestions
            WHERE display_name ILIKE {search_term_anywhere}
            AND display_name NOT ILIKE {search_term_prefix}
        )
        SELECT DISTINCT 
            sort_order,
            display_name,
            type,
            state,
            county,
            locality
        FROM combined
        ORDER BY sort_order, display_name
        LIMIT 4;
        """
        ).format(
            search_term_prefix=sql.Literal(f"{search_term}%"),
            search_term_anywhere=sql.Literal(f"%{search_term}%"),
        )
=======
    def create_new_data_source_query(data: dict) -> sql.Composed:
        """
        Creates a query to add a new data source to the database.

        :param data: A dictionary containing the data source details.
        """
        columns = []
        values = []
        for key, value in data.items():
            if key not in RESTRICTED_COLUMNS:
                columns.append(sql.Identifier(key))
                values.append(sql.Literal(value))

        now = datetime.now().strftime("%Y-%m-%d")
        airtable_uid = str(uuid.uuid4())

        columns.extend(
            [
                sql.Identifier("approval_status"),
                sql.Identifier("url_status"),
                sql.Identifier("data_source_created"),
                sql.Identifier("airtable_uid"),
            ]
        )
        values.extend(
            [
                sql.Literal(False),
                sql.Literal(["ok"]),
                sql.Literal(now),
                sql.Literal(airtable_uid),
            ]
        )

        query = sql.SQL("INSERT INTO data_sources ({}) VALUES ({}) RETURNING *").format(
            sql.SQL(", ").join(columns), sql.SQL(", ").join(values)
        )

>>>>>>> de1b696d
        return query<|MERGE_RESOLUTION|>--- conflicted
+++ resolved
@@ -9,10 +9,7 @@
     AGENCY_APPROVED_COLUMNS,
     DATA_SOURCES_APPROVED_COLUMNS,
     RESTRICTED_DATA_SOURCE_COLUMNS,
-<<<<<<< HEAD
-=======
     RESTRICTED_COLUMNS,
->>>>>>> de1b696d
 )
 
 TableColumn = namedtuple("TableColumn", ["table", "column"])
@@ -193,50 +190,41 @@
 
         :param data: A dictionary containing the data source details.
         """
-        column_names = []
-        column_values = []
-
+        columns = []
+        values = []
         for key, value in data.items():
-            if key not in RESTRICTED_DATA_SOURCE_COLUMNS:
-                column_names.append(sql.Identifier(key))
-                column_values.append(sql.Literal(value))
-
-        # Add additional columns and their values
+            if key not in RESTRICTED_COLUMNS:
+                columns.append(sql.Identifier(key))
+                values.append(sql.Literal(value))
+
         now = datetime.now().strftime("%Y-%m-%d")
         airtable_uid = str(uuid.uuid4())
 
-        additional_columns = [
-            sql.Identifier("approval_status"),
-            sql.Identifier("url_status"),
-            sql.Identifier("data_source_created"),
-            sql.Identifier("airtable_uid"),
-        ]
-        additional_values = [
-            sql.Literal(False),
-            sql.Literal('["ok"]'),
-            sql.Literal(now),
-            sql.Literal(airtable_uid),
-        ]
-
-        column_names.extend(additional_columns)
-        column_values.extend(additional_values)
-
-        # Join column names and values
-        columns_sql = sql.SQL(", ").join(column_names)
-        values_sql = sql.SQL(", ").join(column_values)
-
-        query = sql.SQL(
-            """
-            INSERT INTO data_sources ({columns})
-            VALUES ({values})
-            RETURNING *
-        """
-        ).format(columns=columns_sql, values=values_sql)
+        columns.extend(
+            [
+                sql.Identifier("approval_status"),
+                sql.Identifier("url_status"),
+                sql.Identifier("data_source_created"),
+                sql.Identifier("airtable_uid"),
+            ]
+        )
+        values.extend(
+            [
+                sql.Literal(False),
+                sql.Literal(["ok"]),
+                sql.Literal(now),
+                sql.Literal(airtable_uid),
+            ]
+        )
+
+        query = sql.SQL("INSERT INTO data_sources ({}) VALUES ({}) RETURNING *").format(
+            sql.SQL(", ").join(columns), sql.SQL(", ").join(values)
+        )
 
         return query
 
-    @staticmethod
-<<<<<<< HEAD
+
+    @staticmethod
     def generate_new_typeahead_suggestion_query(search_term: str):
         query = sql.SQL(
             """
@@ -277,43 +265,4 @@
             search_term_prefix=sql.Literal(f"{search_term}%"),
             search_term_anywhere=sql.Literal(f"%{search_term}%"),
         )
-=======
-    def create_new_data_source_query(data: dict) -> sql.Composed:
-        """
-        Creates a query to add a new data source to the database.
-
-        :param data: A dictionary containing the data source details.
-        """
-        columns = []
-        values = []
-        for key, value in data.items():
-            if key not in RESTRICTED_COLUMNS:
-                columns.append(sql.Identifier(key))
-                values.append(sql.Literal(value))
-
-        now = datetime.now().strftime("%Y-%m-%d")
-        airtable_uid = str(uuid.uuid4())
-
-        columns.extend(
-            [
-                sql.Identifier("approval_status"),
-                sql.Identifier("url_status"),
-                sql.Identifier("data_source_created"),
-                sql.Identifier("airtable_uid"),
-            ]
-        )
-        values.extend(
-            [
-                sql.Literal(False),
-                sql.Literal(["ok"]),
-                sql.Literal(now),
-                sql.Literal(airtable_uid),
-            ]
-        )
-
-        query = sql.SQL("INSERT INTO data_sources ({}) VALUES ({}) RETURNING *").format(
-            sql.SQL(", ").join(columns), sql.SQL(", ").join(values)
-        )
-
->>>>>>> de1b696d
         return query