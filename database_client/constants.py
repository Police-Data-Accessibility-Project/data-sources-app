<<<<<<< HEAD
AGENCY_APPROVED_COLUMNS = [
    "homepage_url",
    "count_data_sources",
    "agency_type",
    "multi_agency",
    "submitted_name",
    "jurisdiction_type",
    "state_iso",
    "municipality",
    "zip_code",
    "county_fips",
    "county_name",
    "lat",
    "lng",
    "data_sources",
    "no_web_presence",
    "airtable_agency_last_modified",
    "data_sources_last_updated",
    "approved",
    "rejection_reason",
    "last_approval_editor",
    "agency_created",
    "county_airtable_uid",
    "defunct_year",
]
=======
>>>>>>> b6d74ae8
DATA_SOURCES_APPROVED_COLUMNS = [
    "name",
    "submitted_name",
    "description",
    "source_url",
    "agency_supplied",
    "supplying_entity",
    "agency_originated",
    "originating_entity",
    "agency_aggregation",
    "coverage_start",
    "coverage_end",
    "updated_at",
    "retention_schedule",
    "detail_level",
    "access_type",
    "data_portal_type",
    "record_format",
    "update_method",
    "tags",
    "readme_url",
    "scraper_url",
    "created_at",
    "airtable_source_last_modified",
    "url_status",
    "rejection_note",
    "last_approval_editor",
    "agency_described_submitted",
    "agency_described_not_in_database",
    "approval_status",
    "record_type_other",
    "data_portal_type_other",
    "data_source_request",
    "url_button",
    "tags_other",
    "access_notes",
]
ARCHIVE_INFO_APPROVED_COLUMNS = [
    "update_frequency",
    "last_cached",
]

DATA_SOURCES_MAP_COLUMN = [
    "data_source_id",
    "name",
    "agency_id",
    "agency_name",
    "state_iso",
    "municipality",
    "county_name",
    "record_type",
    "lat",
    "lng",
]
<<<<<<< HEAD
RESTRICTED_COLUMNS = [
    "rejection_note",
    "data_source_request",
    "approval_status",
    "airtable_uid",
    "airtable_source_last_modified",
]
METADATA_METHOD_NAMES = [
    "count"
]
=======

>>>>>>> b6d74ae8

PAGE_SIZE = 100<|MERGE_RESOLUTION|>--- conflicted
+++ resolved
@@ -1,31 +1,3 @@
-<<<<<<< HEAD
-AGENCY_APPROVED_COLUMNS = [
-    "homepage_url",
-    "count_data_sources",
-    "agency_type",
-    "multi_agency",
-    "submitted_name",
-    "jurisdiction_type",
-    "state_iso",
-    "municipality",
-    "zip_code",
-    "county_fips",
-    "county_name",
-    "lat",
-    "lng",
-    "data_sources",
-    "no_web_presence",
-    "airtable_agency_last_modified",
-    "data_sources_last_updated",
-    "approved",
-    "rejection_reason",
-    "last_approval_editor",
-    "agency_created",
-    "county_airtable_uid",
-    "defunct_year",
-]
-=======
->>>>>>> b6d74ae8
 DATA_SOURCES_APPROVED_COLUMNS = [
     "name",
     "submitted_name",
@@ -80,19 +52,8 @@
     "lat",
     "lng",
 ]
-<<<<<<< HEAD
-RESTRICTED_COLUMNS = [
-    "rejection_note",
-    "data_source_request",
-    "approval_status",
-    "airtable_uid",
-    "airtable_source_last_modified",
-]
 METADATA_METHOD_NAMES = [
     "count"
 ]
-=======
-
->>>>>>> b6d74ae8
 
 PAGE_SIZE = 100