import os

import dotenv
from flask import Flask
from flask_cors import CORS

from resources.Callback import namespace_auth
from resources.CreateUserWithGithub import namespace_create_user_with_github
from resources.LinkToGithub import namespace_link_to_github
from resources.LoginWithGithub import namespace_login_with_github
from resources.Search import namespace_search
from resources.TypeaheadSuggestions import (
    namespace_typeahead_suggestions,
)
from flask_restx import Api

from config import config, oauth, limiter
from middleware.initialize_psycopg2_connection import initialize_psycopg2_connection
from middleware.models import db
from middleware.util import get_env_variable
from resources.Agencies import namespace_agencies
from resources.ApiKey import namespace_api_key
from resources.Archives import namespace_archives
from resources.DataSources import namespace_data_source
from resources.Login import namespace_login
from resources.QuickSearch import namespace_quick_search
from resources.RefreshSession import namespace_refresh_session
from resources.RequestResetPassword import namespace_request_reset_password
from resources.ResetPassword import namespace_reset_password
from resources.ResetTokenValidation import namespace_reset_token_validation
from resources.SearchTokens import namespace_search_tokens
from resources.User import namespace_user

NAMESPACES = [
    namespace_api_key,
    namespace_request_reset_password,
    namespace_user,
    namespace_reset_token_validation,
    namespace_archives,
    namespace_agencies,
    namespace_data_source,
    namespace_search_tokens,
    namespace_login,
    namespace_refresh_session,
    namespace_reset_password,
    namespace_quick_search,
    namespace_typeahead_suggestions,
    namespace_search,
    namespace_auth,
    namespace_link_to_github,
    namespace_login_with_github,
    namespace_create_user_with_github,
]

MY_PREFIX = "/api"


class ReverseProxied(object):
    """Wrap the application in this middleware and configure the
    front-end server to add these headers, to let you quietly bind
    this to a URL other than / and to an HTTP scheme that is
    different than what is used locally.

    :param app: the WSGI application
    """

    def __init__(self, app):
        self.app = app

    def __call__(self, environ, start_response):
        script_name = MY_PREFIX
        environ["SCRIPT_NAME"] = script_name
        path_info = environ["PATH_INFO"]
        if path_info.startswith(script_name):
            environ["PATH_INFO"] = path_info[len(script_name) :]

        scheme = environ.get("HTTP_X_SCHEME", "")
        if scheme:
            environ["wsgi.url_scheme"] = scheme
        return self.app(environ, start_response)


def get_flask_app_secret_key() -> str:
    return os.getenv("FLASK_APP_SECRET_KEY")

<<<<<<< HEAD
def create_app(testing=False) -> Flask:
=======

def create_app() -> Flask:
>>>>>>> 2d8f9e71
    psycopg2_connection = initialize_psycopg2_connection()
    config.connection = psycopg2_connection
    api = Api()
    for namespace in NAMESPACES:
        api.add_namespace(namespace)
    app = Flask(__name__)
    app.secret_key = get_flask_app_secret_key()
    app.wsgi_app = ReverseProxied(app.wsgi_app)
    CORS(app)
    dotenv.load_dotenv()
    app.config["SQLALCHEMY_DATABASE_URI"] = get_env_variable(
        "DEV_DB_CONN_STRING"
    )
    if testing is True:
        app.config["TESTING"] = True
        app.config["SQLALCHEMY_ECHO"] = True
    api.init_app(app)
    oauth.init_app(app)
<<<<<<< HEAD
    db.init_app(app)
=======
    limiter.init_app(app)
>>>>>>> 2d8f9e71

    return app


if __name__ == "__main__":
    app = create_app()
    app.run(host=os.getenv("FLASK_RUN_HOST", "127.0.0.1"))<|MERGE_RESOLUTION|>--- conflicted
+++ resolved
@@ -83,12 +83,7 @@
 def get_flask_app_secret_key() -> str:
     return os.getenv("FLASK_APP_SECRET_KEY")
 
-<<<<<<< HEAD
 def create_app(testing=False) -> Flask:
-=======
-
-def create_app() -> Flask:
->>>>>>> 2d8f9e71
     psycopg2_connection = initialize_psycopg2_connection()
     config.connection = psycopg2_connection
     api = Api()
@@ -107,11 +102,8 @@
         app.config["SQLALCHEMY_ECHO"] = True
     api.init_app(app)
     oauth.init_app(app)
-<<<<<<< HEAD
     db.init_app(app)
-=======
     limiter.init_app(app)
->>>>>>> 2d8f9e71
 
     return app
 
