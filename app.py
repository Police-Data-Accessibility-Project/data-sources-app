--- conflicted
+++ resolved
@@ -9,10 +9,7 @@
 
 def read_env():
     app_env = os.environ.get('APP_ENV', 'local')
-<<<<<<< HEAD
-=======
     
->>>>>>> 7ee26742
     if app_env == 'local':
         try:
             with open('.env') as file:
