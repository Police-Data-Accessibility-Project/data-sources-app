from flask import Flask
from flask_restful import Api
from flask_cors import CORS
from resources.User import User
from resources.Login import Login
from resources.RefreshSession import RefreshSession
from resources.ApiKey import ApiKey
from resources.RequestResetPassword import RequestResetPassword
from resources.ResetPassword import ResetPassword
from resources.ResetTokenValidation import ResetTokenValidation
from resources.QuickSearch import QuickSearch
from resources.DataSources import (
    DataSources,
    DataSourcesNeedsIdentification,
    DataSourceById,
    DataSourcesMap,
)
from resources.Agencies import Agencies
from resources.Archives import Archives
from resources.SearchTokens import SearchTokens
from middleware.initialize_psycopg2_connection import initialize_psycopg2_connection


def add_resource(api, resource, endpoint, **kwargs):
    api.add_resource(resource, endpoint, resource_class_kwargs=kwargs)


def create_app(psycopg2_connection) -> Flask:
    app = Flask(__name__)
    api = Api(app)
    CORS(app)

    resources = [
        (User, "/user"),
        (Login, "/login"),
        (RefreshSession, "/refresh-session"),
        (ApiKey, "/api_key"),
        (RequestResetPassword, "/request-reset-password"),
        (ResetPassword, "/reset-password"),
        (ResetTokenValidation, "/reset-token-validation"),
        (QuickSearch, "/quick-search/<search>/<location>"),
        (Archives, "/archives"),
        (DataSources, "/data-sources"),
        (DataSourcesMap, "/data-sources-map"),
        (DataSourcesNeedsIdentification, "/data-sources-needs-identification"),
        (DataSourceById, "/data-sources-by-id/<data_source_id>"),
        (Agencies, "/agencies/<page>"),
        (SearchTokens, "/search-tokens"),
    ]

    for resource, endpoint in resources:
        add_resource(api, resource, endpoint, psycopg2_connection=psycopg2_connection)

    return app


app = create_app()

if __name__ == "__main__":
<<<<<<< HEAD
=======
    app = create_app(initialize_psycopg2_connection())
>>>>>>> d9dd8256
    app.run(debug=True, host="0.0.0.0")<|MERGE_RESOLUTION|>--- conflicted
+++ resolved
@@ -54,11 +54,6 @@
     return app
 
 
-app = create_app()
-
 if __name__ == "__main__":
-<<<<<<< HEAD
-=======
     app = create_app(initialize_psycopg2_connection())
->>>>>>> d9dd8256
     app.run(debug=True, host="0.0.0.0")