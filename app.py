--- conflicted
+++ resolved
@@ -2,32 +2,11 @@
 
 from flask import Flask
 from flask_cors import CORS
-<<<<<<< HEAD
 
 from resources.TypeaheadSuggestions import TypeaheadSuggestions
-from resources.User import User
-from resources.Login import Login
-from resources.RefreshSession import RefreshSession
-from resources.ApiKey import ApiKey
-from resources.RequestResetPassword import RequestResetPassword
-from resources.ResetPassword import ResetPassword
-from resources.ResetTokenValidation import ResetTokenValidation
-from resources.QuickSearch import QuickSearch
-from resources.DataSources import (
-    DataSources,
-    DataSourcesNeedsIdentification,
-    DataSourceById,
-    DataSourcesMap,
-)
-from resources.Agencies import Agencies
-from resources.Archives import Archives
-from resources.SearchTokens import SearchTokens
-=======
 from flask_restx import Api
 
 from config import config
-
->>>>>>> de1b696d
 from middleware.initialize_psycopg2_connection import initialize_psycopg2_connection
 from resources.Agencies import namespace_agencies
 from resources.ApiKey import namespace_api_key
@@ -94,32 +73,7 @@
     app = Flask(__name__)
     app.wsgi_app = ReverseProxied(app.wsgi_app)
     CORS(app)
-<<<<<<< HEAD
-
-    resources = [
-        (User, "/user"),
-        (Login, "/login"),
-        (RefreshSession, "/refresh-session"),
-        (ApiKey, "/api_key"),
-        (RequestResetPassword, "/request-reset-password"),
-        (ResetPassword, "/reset-password"),
-        (ResetTokenValidation, "/reset-token-validation"),
-        (QuickSearch, "/quick-search/<search>/<location>"),
-        (Archives, "/archives"),
-        (DataSources, "/data-sources"),
-        (DataSourcesMap, "/data-sources-map"),
-        (DataSourcesNeedsIdentification, "/data-sources-needs-identification"),
-        (DataSourceById, "/data-sources-by-id/<data_source_id>"),
-        (Agencies, "/agencies/<page>"),
-        (SearchTokens, "/search-tokens"),
-        (TypeaheadSuggestions, "/typeahead-suggestions"),
-    ]
-
-    for resource, endpoint in resources:
-        add_resource(api, resource, endpoint, psycopg2_connection=psycopg2_connection)
-=======
     api.init_app(app)
->>>>>>> de1b696d
 
     return app
 
