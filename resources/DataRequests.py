from flask import Response

from middleware.access_logic import AccessInfo
from middleware.column_permission_logic import create_column_permissions_string_table
from middleware.primary_resource_logic.data_requests import (
    create_data_request_wrapper,
    get_data_requests_wrapper,
    delete_data_request_wrapper,
    update_data_request_wrapper,
    get_data_request_by_id_wrapper,
    delete_data_request_related_source,
    get_data_request_related_sources,
    create_data_request_related_source,
    RelatedSourceByIDDTO,
    RelatedSourceByIDSchema,
)
from middleware.schema_and_dto_logic.common_schemas_and_dtos import (
    EntryDataRequestDTO,
    GetByIDBaseSchema,
    GetByIDBaseDTO,
)
from middleware.decorators import (
    authentication_required,
)
from middleware.enums import AccessTypeEnum, Relations
from middleware.schema_and_dto_logic.dynamic_schema_documentation_construction import (
    get_restx_param_documentation,
)
from middleware.schema_and_dto_logic.model_helpers_with_schemas import (
    create_entry_data_request_model,
    create_id_and_message_model,
    create_get_many_response_model,
    create_entry_data_response_model,
)
from middleware.schema_and_dto_logic.non_dto_dataclasses import SchemaPopulateParameters
from resources.PsycopgResource import PsycopgResource, handle_exceptions
from resources.resource_helpers import (
    add_jwt_or_api_key_header_arg,
    create_response_dictionary,
    add_api_key_header_arg,
    add_jwt_header_arg,
)
from utilities.namespace import create_namespace, AppNamespaces

namespace_data_requests = create_namespace(AppNamespaces.DATA_REQUESTS)

entry_data_requests_model = create_entry_data_request_model(namespace_data_requests)
entry_data_response_model = create_entry_data_response_model(namespace_data_requests)
data_requests_outer_model = create_get_many_response_model(namespace_data_requests)
id_and_message_model = create_id_and_message_model(namespace_data_requests)

related_sources_by_id_doc_info = get_restx_param_documentation(
    namespace=namespace_data_requests,
    schema_class=RelatedSourceByIDSchema,
    model_name="RelatedSourceByID",
)

data_requests_column_permissions = create_column_permissions_string_table(
    relation=Relations.DATA_REQUESTS.value
)

authorization_parser = namespace_data_requests.parser()
add_jwt_or_api_key_header_arg(authorization_parser)

api_key_parser = namespace_data_requests.parser()
add_api_key_header_arg(api_key_parser)

jwt_parser = namespace_data_requests.parser()
add_jwt_header_arg(jwt_parser)


@namespace_data_requests.route("/<resource_id>")
class DataRequestsById(PsycopgResource):

    @handle_exceptions
    @authentication_required(
        allowed_access_methods=[AccessTypeEnum.API_KEY, AccessTypeEnum.JWT],
    )
    @namespace_data_requests.doc(
        description=f"""
        Get data request by id
        
Columns returned are determinant upon the user's access level and/or relation to the data request
        
## COLUMN PERMISSIONS
        
{data_requests_column_permissions}
        """,
        responses=create_response_dictionary(
            success_message="Returns information on the specific data request.",
            success_model=entry_data_response_model,
        ),
        expect=[authorization_parser],
    )
    def get(self, access_info: AccessInfo, resource_id: str) -> Response:
        """
        Get data request by id
        :return:
        """
        return self.run_endpoint(
            get_data_request_by_id_wrapper,
            access_info=access_info,
<<<<<<< HEAD
            data_request_id=int(data_request_id),
=======
            schema_populate_parameters=SchemaPopulateParameters(
                schema_class=GetByIDBaseSchema, dto_class=GetByIDBaseDTO
            ),
>>>>>>> 49fe1dd6
        )

    @handle_exceptions
    @authentication_required(
        allowed_access_methods=[AccessTypeEnum.JWT],
    )
    @namespace_data_requests.doc(
        description=f"""
        Updates data request
        
Columns allowed to be updated by the user is determinant upon the user's access level and/or relation to the data request:
        
## COLUMN PERMISSIONS
        
{data_requests_column_permissions}
        
        """,
        responses=create_response_dictionary(
            success_message="Data request successfully updated.",
        ),
        expect=[authorization_parser, entry_data_requests_model],
    )
    def put(self, resource_id: str, access_info: AccessInfo) -> Response:
        """
        Update data request
        :return:
        """
        return self.run_endpoint(
            update_data_request_wrapper,
            dto_populate_parameters=EntryDataRequestDTO.get_dto_populate_parameters(),
<<<<<<< HEAD
            data_request_id=int(data_request_id),
=======
            data_request_id=resource_id,
>>>>>>> 49fe1dd6
            access_info=access_info,
        )

    @handle_exceptions
    @authentication_required(
        allowed_access_methods=[AccessTypeEnum.JWT],
    )
    @namespace_data_requests.doc(
        description="Delete a data request by its ID",
        responses=create_response_dictionary(
            success_message="Data request successfully deleted."
        ),
        expect=[authorization_parser],
    )
    def delete(self, resource_id: str, access_info: AccessInfo) -> Response:
        """
        Delete data request
        """
        return self.run_endpoint(
            delete_data_request_wrapper,
<<<<<<< HEAD
            data_request_id=int(data_request_id),
=======
            data_request_id=resource_id,
>>>>>>> 49fe1dd6
            access_info=access_info,
        )


@namespace_data_requests.route("")
class DataRequests(PsycopgResource):

    @handle_exceptions
    @authentication_required(
        allowed_access_methods=[AccessTypeEnum.API_KEY, AccessTypeEnum.JWT],
    )
    @namespace_data_requests.doc(
        description=f"""
        Gets data requests with optional filters
        For non-admins, data requests the user created will be returned first
        and will include additional columns to reflect ownership
        
## COLUMN PERMISSIONS
        
{data_requests_column_permissions}
        """,
        responses=create_response_dictionary(
            success_message="Returns a paginated list of data requests.",
            success_model=data_requests_outer_model,
        ),
        expect=[authorization_parser],
    )
    def get(self, access_info: AccessInfo) -> Response:
        return self.run_endpoint(get_data_requests_wrapper, access_info=access_info)

    @handle_exceptions
    @authentication_required(
        allowed_access_methods=[AccessTypeEnum.JWT],
    )
    @namespace_data_requests.doc(
        description=f"""
        Creates a new data request
        
Columns permitted to be included by the user is determined by their level of access
        
## COLUMN PERMISSIONS
        
{data_requests_column_permissions}
        
        """,
        responses=create_response_dictionary(
            success_message="Data request successfully created.",
            success_model=id_and_message_model,
        ),
        expect=[entry_data_requests_model, authorization_parser],
    )
    def post(self, access_info: AccessInfo) -> Response:
        """
        Creates a new data request
        :return:
        """
        return self.run_endpoint(
            wrapper_function=create_data_request_wrapper,
            dto_populate_parameters=EntryDataRequestDTO.get_dto_populate_parameters(),
            access_info=access_info,
        )


@namespace_data_requests.route("/<resource_id>/related-sources")
class DataRequestsRelatedSources(PsycopgResource):

    @handle_exceptions
    @authentication_required(
        allowed_access_methods=[AccessTypeEnum.API_KEY],
    )
    @namespace_data_requests.doc(
        description="""Get sources related to a data request""",
        responses=create_response_dictionary(
            success_message="Related sources successfully retrieved.",
            success_model=data_requests_outer_model,
        ),
        expect=[api_key_parser],
    )
    def get(self, resource_id: str, access_info: AccessInfo) -> Response:
        return self.run_endpoint(
            wrapper_function=get_data_request_related_sources,
            schema_populate_parameters=SchemaPopulateParameters(
                schema_class=GetByIDBaseSchema, dto_class=GetByIDBaseDTO
            ),
        )


@namespace_data_requests.route("/<resource_id>/related-sources/<data_source_id>")
class DataRequestsRelatedSourcesById(PsycopgResource):
    @handle_exceptions
    @authentication_required(
        allowed_access_methods=[AccessTypeEnum.JWT],
    )
    @namespace_data_requests.doc(
        description="""Add an association of a data source with a data request""",
        responses=create_response_dictionary(
            success_message="Data source successfully associated with data request.",
        ),
        expect=[jwt_parser],
    )
    def post(
        self, resource_id: str, data_source_id: str, access_info: AccessInfo
    ) -> Response:
        return self.run_endpoint(
            wrapper_function=create_data_request_related_source,
            access_info=access_info,
            schema_populate_parameters=SchemaPopulateParameters(
                dto_class=RelatedSourceByIDDTO,
                schema_class=RelatedSourceByIDSchema,
            ),
        )

    @handle_exceptions
    @authentication_required(
        allowed_access_methods=[AccessTypeEnum.JWT],
    )
    @namespace_data_requests.doc(
        description="""Delete an association of a data source with a data request""",
        responses=create_response_dictionary(
            success_message="Successfully removed data source association from data request.",
        ),
        expect=[jwt_parser],
    )
    def delete(
        self, resource_id: str, data_source_id: str, access_info: AccessInfo
    ) -> Response:
        return self.run_endpoint(
            wrapper_function=delete_data_request_related_source,
            schema_populate_parameters=SchemaPopulateParameters(
                dto_class=RelatedSourceByIDDTO,
                schema_class=RelatedSourceByIDSchema,
            ),
            access_info=access_info,
        )<|MERGE_RESOLUTION|>--- conflicted
+++ resolved
@@ -100,13 +100,9 @@
         return self.run_endpoint(
             get_data_request_by_id_wrapper,
             access_info=access_info,
-<<<<<<< HEAD
-            data_request_id=int(data_request_id),
-=======
             schema_populate_parameters=SchemaPopulateParameters(
                 schema_class=GetByIDBaseSchema, dto_class=GetByIDBaseDTO
             ),
->>>>>>> 49fe1dd6
         )
 
     @handle_exceptions
@@ -137,11 +133,7 @@
         return self.run_endpoint(
             update_data_request_wrapper,
             dto_populate_parameters=EntryDataRequestDTO.get_dto_populate_parameters(),
-<<<<<<< HEAD
             data_request_id=int(data_request_id),
-=======
-            data_request_id=resource_id,
->>>>>>> 49fe1dd6
             access_info=access_info,
         )
 
@@ -162,11 +154,7 @@
         """
         return self.run_endpoint(
             delete_data_request_wrapper,
-<<<<<<< HEAD
             data_request_id=int(data_request_id),
-=======
-            data_request_id=resource_id,
->>>>>>> 49fe1dd6
             access_info=access_info,
         )
 
