--- conflicted
+++ resolved
@@ -9,10 +9,6 @@
 import datetime
 
 class QuickSearch(Resource):
-<<<<<<< HEAD
-    def __init__(self, **kwargs):
-        self.psycopg2_connection = kwargs['psycopg2_connection']
-=======
   def __init__(self, **kwargs):
     self.psycopg2_connection = kwargs['psycopg2_connection']
   
@@ -27,7 +23,6 @@
         
         search = "" if search == "all" else search
         location = "" if location == "all" else location
->>>>>>> 710d3579
 
     # api_required decorator requires the request's header to include an "Authorization" key with the value formatted as "Bearer [api_key]"
     # A user can get an API key by signing up and logging in (see User.py)
