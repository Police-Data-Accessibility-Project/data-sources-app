from flask_restful import Resource
from middleware.security import api_required
from utilities.common import convert_dates_to_strings, format_arrays
from middleware.initialize_psycopg2_connection import QUICK_SEARCH_QUERY
import spacy
import requests
import json
import os
import datetime

class QuickSearch(Resource):
  def __init__(self, **kwargs):
    self.psycopg2_connection = kwargs['psycopg2_connection']
  
  # api_required decorator requires the request's header to include an "Authorization" key with the value formatted as "Bearer [api_key]"
  # A user can get an API key by signing up and logging in (see User.py)
  @api_required
  def get(self, search, location):
    try:
        data_sources = {'count': 0, 'data': []}
        if type(self.psycopg2_connection) == dict:
            return data_sources        
        
        search = "" if search == "all" else search
        location = "" if location == "all" else location

    # api_required decorator requires the request's header to include an "Authorization" key with the value formatted as "Bearer [api_key]"
    # A user can get an API key by signing up and logging in (see User.py)
    @api_required
    def get(self, search, location):
        try:
            data_sources = {'count': 0, 'data': []}
            # Depluralize search term to increase match potential
            nlp = spacy.load("en_core_web_sm")
            search = search.strip()
            doc = nlp(search)
            lemmatized_tokens = [token.lemma_ for token in doc]
            depluralized_search_term = " ".join(lemmatized_tokens)
            location = location.strip()

            cursor = self.psycopg2_connection.cursor()

<<<<<<< HEAD
        sql_query = """
            SELECT
                data_sources.airtable_uid,
                data_sources.name AS data_source_name,
                data_sources.description,
                data_sources.record_type,
                data_sources.source_url,
                data_sources.record_format,
                data_sources.coverage_start,
                data_sources.coverage_end,
                data_sources.agency_supplied,
                agencies.name AS agency_name,
                agencies.municipality,
                agencies.state_iso
            FROM
                agency_source_link
            INNER JOIN
                data_sources ON agency_source_link.airtable_uid = data_sources.airtable_uid
            INNER JOIN
                agencies ON agency_source_link.agency_described_linked_uid = agencies.airtable_uid
            INNER JOIN
                state_names ON agencies.state_iso = state_names.state_iso
            WHERE
                (data_sources.name ILIKE %s OR data_sources.description ILIKE %s OR data_sources.record_type ILIKE %s OR data_sources.tags ILIKE %s) 
                AND (agencies.county_name ILIKE %s OR concat(substr(agencies.county_name,3,length(agencies.county_name)-4), ' county') ILIKE %s 
                    OR agencies.state_iso ILIKE %s OR agencies.municipality ILIKE %s OR agencies.agency_type ILIKE %s OR agencies.jurisdiction_type ILIKE %s 
                    OR agencies.name ILIKE %s OR state_names.state_name ILIKE %s)
                AND data_sources.approval_status = 'approved'

        """
        print(f"Query parameters: '%{depluralized_search_term}%', '%{location}%'")
     
        cursor.execute(QUICK_SEARCH_QUERY, (f'%{depluralized_search_term}%', f'%{depluralized_search_term}%', f'%{depluralized_search_term}%', f'%{depluralized_search_term}%', f'%{location}%', f'%{location}%', f'%{location}%', f'%{location}%', f'%{location}%', f'%{location}%', f'%{location}%', f'%{location}%'))

        results = cursor.fetchall()
        # If altered search term returns no results, try with unaltered search term      
        if not results:
            print(f"Query parameters: '%{search}%', '%{location}%'")
            cursor.execute(QUICK_SEARCH_QUERY, (f'%{search}%', f'%{search}%', f'%{search}%', f'%{search}%', f'%{location}%', f'%{location}%', f'%{location}%', f'%{location}%', f'%{location}%', f'%{location}%', f'%{location}%', f'%{location}%'))
            results = cursor.fetchall()
=======
            print(f"Query parameters: '%{depluralized_search_term}%', '%{location}%'")
>>>>>>> e901d953
            
            cursor.execute(self.QUICK_SEARCH_QUERY, (f'%{depluralized_search_term}%', f'%{depluralized_search_term}%', f'%{depluralized_search_term}%', f'%{depluralized_search_term}%', f'%{location}%', f'%{location}%', f'%{location}%', f'%{location}%', f'%{location}%', f'%{location}%', f'%{location}%', f'%{location}%'))
            results = cursor.fetchall()
            # If altered search term returns no results, try with unaltered search term      
            if not results:
                print(f"Query parameters: '%{search}%', '%{location}%'")
                cursor.execute(self.QUICK_SEARCH_QUERY, (f'%{search}%', f'%{search}%', f'%{search}%', f'%{search}%', f'%{location}%', f'%{location}%', f'%{location}%', f'%{location}%', f'%{location}%', f'%{location}%', f'%{location}%', f'%{location}%'))
                results = cursor.fetchall()
                
            column_names = ['airtable_uid', 'data_source_name', 'description', 'record_type', 'source_url', 'record_format', 'coverage_start', 'coverage_end', 'agency_supplied', 'agency_name', 'municipality', 'state_iso']
            data_source_matches = [dict(zip(column_names, result)) for result in results]

            for item in data_source_matches:
                convert_dates_to_strings(item)
                format_arrays(item)

            data_sources = {
                "count": len(data_source_matches),
                "data": data_source_matches
            }

            current_datetime = datetime.datetime.now()
            datetime_string = current_datetime.strftime("%Y-%m-%d %H:%M:%S")

            query_results = json.dumps(data_sources['data'])

            cursor_query_log = self.psycopg2_connection.cursor()
            sql_query_log = "INSERT INTO quick_search_query_logs (search, location, results, result_count, datetime_of_request) VALUES (%s, %s, %s, %s, %s)"
            cursor_query_log.execute(sql_query_log, (search, location, query_results, data_sources['count'], datetime_string))
            self.psycopg2_connection.commit()

            return data_sources
            
        except Exception as e:
            self.psycopg2_connection.rollback()
            print(str(e))
            webhook_url = os.getenv('WEBHOOK_URL')
            message = {'content': 'Error during quick search operation: ' + str(e) + "\n" + f"Search term: {search}\n" + f'Location: {location}'}
            requests.post(webhook_url, data=json.dumps(message), headers={"Content-Type": "application/json"})
            return data_sources<|MERGE_RESOLUTION|>--- conflicted
+++ resolved
@@ -2,6 +2,7 @@
 from middleware.security import api_required
 from utilities.common import convert_dates_to_strings, format_arrays
 from middleware.initialize_psycopg2_connection import QUICK_SEARCH_QUERY
+from dotenv import load_dotenv
 import spacy
 import requests
 import json
@@ -10,117 +11,70 @@
 
 class QuickSearch(Resource):
   def __init__(self, **kwargs):
-    self.psycopg2_connection = kwargs['psycopg2_connection']
+    self.psycopg2_connection = kwargs["psycopg2_connection"]
   
   # api_required decorator requires the request's header to include an "Authorization" key with the value formatted as "Bearer [api_key]"
   # A user can get an API key by signing up and logging in (see User.py)
   @api_required
   def get(self, search, location):
     try:
-        data_sources = {'count': 0, 'data': []}
+        data_sources = {"count": 0, "data": []}
         if type(self.psycopg2_connection) == dict:
             return data_sources        
         
         search = "" if search == "all" else search
         location = "" if location == "all" else location
 
-    # api_required decorator requires the request's header to include an "Authorization" key with the value formatted as "Bearer [api_key]"
-    # A user can get an API key by signing up and logging in (see User.py)
-    @api_required
-    def get(self, search, location):
-        try:
-            data_sources = {'count': 0, 'data': []}
-            # Depluralize search term to increase match potential
-            nlp = spacy.load("en_core_web_sm")
-            search = search.strip()
-            doc = nlp(search)
-            lemmatized_tokens = [token.lemma_ for token in doc]
-            depluralized_search_term = " ".join(lemmatized_tokens)
-            location = location.strip()
+        # Depluralize search term to increase match potential
+        nlp = spacy.load("en_core_web_sm")
+        search = search.strip()
+        doc = nlp(search)
+        lemmatized_tokens = [token.lemma_ for token in doc]
+        depluralized_search_term = " ".join(lemmatized_tokens)
+        location = location.strip()
 
-            cursor = self.psycopg2_connection.cursor()
+        cursor = self.psycopg2_connection.cursor()
 
-<<<<<<< HEAD
-        sql_query = """
-            SELECT
-                data_sources.airtable_uid,
-                data_sources.name AS data_source_name,
-                data_sources.description,
-                data_sources.record_type,
-                data_sources.source_url,
-                data_sources.record_format,
-                data_sources.coverage_start,
-                data_sources.coverage_end,
-                data_sources.agency_supplied,
-                agencies.name AS agency_name,
-                agencies.municipality,
-                agencies.state_iso
-            FROM
-                agency_source_link
-            INNER JOIN
-                data_sources ON agency_source_link.airtable_uid = data_sources.airtable_uid
-            INNER JOIN
-                agencies ON agency_source_link.agency_described_linked_uid = agencies.airtable_uid
-            INNER JOIN
-                state_names ON agencies.state_iso = state_names.state_iso
-            WHERE
-                (data_sources.name ILIKE %s OR data_sources.description ILIKE %s OR data_sources.record_type ILIKE %s OR data_sources.tags ILIKE %s) 
-                AND (agencies.county_name ILIKE %s OR concat(substr(agencies.county_name,3,length(agencies.county_name)-4), ' county') ILIKE %s 
-                    OR agencies.state_iso ILIKE %s OR agencies.municipality ILIKE %s OR agencies.agency_type ILIKE %s OR agencies.jurisdiction_type ILIKE %s 
-                    OR agencies.name ILIKE %s OR state_names.state_name ILIKE %s)
-                AND data_sources.approval_status = 'approved'
+        print(f"Query parameters: '%{depluralized_search_term}%', '%{location}%'")
+        
+        cursor.execute(QUICK_SEARCH_QUERY, (f'%{depluralized_search_term}%', f'%{depluralized_search_term}%', f'%{depluralized_search_term}%', f'%{depluralized_search_term}%', f'%{location}%', f'%{location}%', f'%{location}%', f'%{location}%', f'%{location}%', f'%{location}%', f'%{location}%', f'%{location}%'))
+        results = cursor.fetchall()
 
-        """
-        print(f"Query parameters: '%{depluralized_search_term}%', '%{location}%'")
-     
-        cursor.execute(QUICK_SEARCH_QUERY, (f'%{depluralized_search_term}%', f'%{depluralized_search_term}%', f'%{depluralized_search_term}%', f'%{depluralized_search_term}%', f'%{location}%', f'%{location}%', f'%{location}%', f'%{location}%', f'%{location}%', f'%{location}%', f'%{location}%', f'%{location}%'))
-
-        results = cursor.fetchall()
         # If altered search term returns no results, try with unaltered search term      
         if not results:
             print(f"Query parameters: '%{search}%', '%{location}%'")
             cursor.execute(QUICK_SEARCH_QUERY, (f'%{search}%', f'%{search}%', f'%{search}%', f'%{search}%', f'%{location}%', f'%{location}%', f'%{location}%', f'%{location}%', f'%{location}%', f'%{location}%', f'%{location}%', f'%{location}%'))
             results = cursor.fetchall()
-=======
-            print(f"Query parameters: '%{depluralized_search_term}%', '%{location}%'")
->>>>>>> e901d953
             
-            cursor.execute(self.QUICK_SEARCH_QUERY, (f'%{depluralized_search_term}%', f'%{depluralized_search_term}%', f'%{depluralized_search_term}%', f'%{depluralized_search_term}%', f'%{location}%', f'%{location}%', f'%{location}%', f'%{location}%', f'%{location}%', f'%{location}%', f'%{location}%', f'%{location}%'))
-            results = cursor.fetchall()
-            # If altered search term returns no results, try with unaltered search term      
-            if not results:
-                print(f"Query parameters: '%{search}%', '%{location}%'")
-                cursor.execute(self.QUICK_SEARCH_QUERY, (f'%{search}%', f'%{search}%', f'%{search}%', f'%{search}%', f'%{location}%', f'%{location}%', f'%{location}%', f'%{location}%', f'%{location}%', f'%{location}%', f'%{location}%', f'%{location}%'))
-                results = cursor.fetchall()
-                
-            column_names = ['airtable_uid', 'data_source_name', 'description', 'record_type', 'source_url', 'record_format', 'coverage_start', 'coverage_end', 'agency_supplied', 'agency_name', 'municipality', 'state_iso']
-            data_source_matches = [dict(zip(column_names, result)) for result in results]
+        column_names = ["airtable_uid", "data_source_name", "description", "record_type", "source_url", "record_format", "coverage_start", "coverage_end", "agency_supplied", "agency_name", "municipality", "state_iso"]
+        data_source_matches = []
+        for result in results:
+            clean_result = [f.strftime("%Y-%m-%d") if type(f) == datetime.date else f for f in result]
+            data_source_matches.append(dict(zip(column_names, clean_result)))
 
-            for item in data_source_matches:
-                convert_dates_to_strings(item)
-                format_arrays(item)
+        data_sources = {
+            "count": len(data_source_matches),
+            "data": data_source_matches
+        }
 
-            data_sources = {
-                "count": len(data_source_matches),
-                "data": data_source_matches
-            }
+        current_datetime = datetime.datetime.now()
+        datetime_string = current_datetime.strftime("%Y-%m-%d %H:%M:%S")
 
-            current_datetime = datetime.datetime.now()
-            datetime_string = current_datetime.strftime("%Y-%m-%d %H:%M:%S")
+        query_results = json.dumps(data_sources["data"])
 
-            query_results = json.dumps(data_sources['data'])
+        cursor_query_log = self.psycopg2_connection.cursor()
+        sql_query_log = "INSERT INTO quick_search_query_logs (search, location, results, result_count, datetime_of_request) VALUES (%s, %s, %s, %s, %s)"
+        cursor_query_log.execute(sql_query_log, (search, location, query_results, data_sources["count"], datetime_string))
+        self.psycopg2_connection.commit()
 
-            cursor_query_log = self.psycopg2_connection.cursor()
-            sql_query_log = "INSERT INTO quick_search_query_logs (search, location, results, result_count, datetime_of_request) VALUES (%s, %s, %s, %s, %s)"
-            cursor_query_log.execute(sql_query_log, (search, location, query_results, data_sources['count'], datetime_string))
-            self.psycopg2_connection.commit()
-
-            return data_sources
-            
-        except Exception as e:
-            self.psycopg2_connection.rollback()
-            print(str(e))
-            webhook_url = os.getenv('WEBHOOK_URL')
-            message = {'content': 'Error during quick search operation: ' + str(e) + "\n" + f"Search term: {search}\n" + f'Location: {location}'}
-            requests.post(webhook_url, data=json.dumps(message), headers={"Content-Type": "application/json"})
-            return data_sources+        return data_sources
+        
+    except Exception as e:
+        self.psycopg2_connection.rollback()
+        print(str(e))
+        webhook_url = os.getenv("WEBHOOK_URL")
+        user_message = "There was an error during the search operation"
+        message = {"content": user_message + ": " + str(e) + "\n" + f"Search term: {search}\n" + f"Location: {location}"}
+        requests.post(webhook_url, data=json.dumps(message), headers={"Content-Type": "application/json"})
+        
+        return {"count": 0, "message": user_message}, 500