from middleware.security import api_required
from middleware.quick_search_query import quick_search_query, quick_search_query_wrapper
import requests
import json
import os
from middleware.initialize_psycopg2_connection import (
    initialize_psycopg2_connection,
    DatabaseInitializationError,
)
from flask import request
from typing import Dict, Any

from resources.PsycopgResource import PsycopgResource


class QuickSearch(PsycopgResource):
    """
    Provides a resource for performing quick searches in the database for data sources
    based on user-provided search terms and location.
    """

    # api_required decorator requires the request"s header to include an "Authorization" key with the value formatted as "Bearer [api_key]"
    # A user can get an API key by signing up and logging in (see User.py)
    @api_required
    def get(self, search: str, location: str) -> Dict[str, Any]:
        """
        Performs a quick search using the provided search terms and location. It attempts to find relevant
        data sources in the database. If no results are found initially, it re-initializes the database
        connection and tries again.

        Parameters:
        - search (str): The search term provided by the user.
        - location (str): The location provided by the user.

        Returns:
        - A dictionary containing a message about the search results and the data found, if any.
        """
<<<<<<< HEAD
        return quick_search_query_wrapper(search, location, self.psycopg2_connection)
=======
        try:
            data_sources = quick_search_query(
                search, location, self.psycopg2_connection
            )

            if data_sources["count"] == 0:
                self.psycopg2_connection = initialize_psycopg2_connection()
                data_sources = quick_search_query(
                    search, location, self.psycopg2_connection
                )

            if data_sources["count"] == 0:
                return {
                    "count": 0,
                    "message": "No results found. Please considering requesting a new data source.",
                }, 404

            return {
                "message": "Results for search successfully retrieved",
                "data": data_sources,
            }

        except DatabaseInitializationError as e:
            self.psycopg2_connection.rollback()
            print(str(e))
            webhook_url = os.getenv("WEBHOOK_URL")
            user_message = "There was an error during the search operation"
            message = {
                "content": user_message
                + ": "
                + str(e)
                + "\n"
                + f"Search term: {search}\n"
                + f"Location: {location}"
            }
            requests.post(
                webhook_url,
                data=json.dumps(message),
                headers={"Content-Type": "application/json"},
            )

            return {"count": 0, "message": user_message}, 500
>>>>>>> d9dd8256
<|MERGE_RESOLUTION|>--- conflicted
+++ resolved
@@ -1,13 +1,6 @@
 from middleware.security import api_required
-from middleware.quick_search_query import quick_search_query, quick_search_query_wrapper
-import requests
-import json
-import os
-from middleware.initialize_psycopg2_connection import (
-    initialize_psycopg2_connection,
-    DatabaseInitializationError,
-)
-from flask import request
+from middleware.quick_search_query import quick_search_query_wrapper
+
 from typing import Dict, Any
 
 from resources.PsycopgResource import PsycopgResource
@@ -35,49 +28,4 @@
         Returns:
         - A dictionary containing a message about the search results and the data found, if any.
         """
-<<<<<<< HEAD
-        return quick_search_query_wrapper(search, location, self.psycopg2_connection)
-=======
-        try:
-            data_sources = quick_search_query(
-                search, location, self.psycopg2_connection
-            )
-
-            if data_sources["count"] == 0:
-                self.psycopg2_connection = initialize_psycopg2_connection()
-                data_sources = quick_search_query(
-                    search, location, self.psycopg2_connection
-                )
-
-            if data_sources["count"] == 0:
-                return {
-                    "count": 0,
-                    "message": "No results found. Please considering requesting a new data source.",
-                }, 404
-
-            return {
-                "message": "Results for search successfully retrieved",
-                "data": data_sources,
-            }
-
-        except DatabaseInitializationError as e:
-            self.psycopg2_connection.rollback()
-            print(str(e))
-            webhook_url = os.getenv("WEBHOOK_URL")
-            user_message = "There was an error during the search operation"
-            message = {
-                "content": user_message
-                + ": "
-                + str(e)
-                + "\n"
-                + f"Search term: {search}\n"
-                + f"Location: {location}"
-            }
-            requests.post(
-                webhook_url,
-                data=json.dumps(message),
-                headers={"Content-Type": "application/json"},
-            )
-
-            return {"count": 0, "message": user_message}, 500
->>>>>>> d9dd8256
+        return quick_search_query_wrapper(search, location, self.psycopg2_connection)