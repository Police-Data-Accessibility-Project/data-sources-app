--- conflicted
+++ resolved
@@ -8,11 +8,6 @@
 import datetime
 
 class QuickSearch(Resource):
-<<<<<<< HEAD
-    def __init__(self, **kwargs):
-        self.psycopg2_connection = kwargs['psycopg2_connection']
-        self.QUICK_SEARCH_QUERY = kwargs['QUICK_SEARCH_QUERY']
-=======
   def __init__(self, **kwargs):
     self.psycopg2_connection = kwargs['psycopg2_connection']
   
@@ -33,7 +28,6 @@
         lemmatized_tokens = [token.lemma_ for token in doc]
         depluralized_search_term = " ".join(lemmatized_tokens)
         location = location.strip()
->>>>>>> 568067ee
 
     # api_required decorator requires the request's header to include an "Authorization" key with the value formatted as "Bearer [api_key]"
     # A user can get an API key by signing up and logging in (see User.py)
@@ -51,7 +45,6 @@
 
             cursor = self.psycopg2_connection.cursor()
 
-<<<<<<< HEAD
             print(f"Query parameters: '%{depluralized_search_term}%', '%{location}%'")
             
             cursor.execute(self.QUICK_SEARCH_QUERY, (f'%{depluralized_search_term}%', f'%{depluralized_search_term}%', f'%{depluralized_search_term}%', f'%{depluralized_search_term}%', f'%{location}%', f'%{location}%', f'%{location}%', f'%{location}%', f'%{location}%', f'%{location}%', f'%{location}%', f'%{location}%'))
@@ -63,19 +56,8 @@
                 cursor.execute(self.QUICK_SEARCH_QUERY, (f'%{search}%', f'%{search}%', f'%{search}%', f'%{search}%', f'%{location}%', f'%{location}%', f'%{location}%', f'%{location}%', f'%{location}%', f'%{location}%', f'%{location}%', f'%{location}%'))
                 results = cursor.fetchall()
                 
-            column_names = ['airtable_uid', 'data_source_name', 'description', 'record_type', 'source_url', 'record_format', 'coverage_start', 'coverage_end', 'agency_supplied', 'agency_name', 'municipality', 'state_iso', 'state_name']
+            column_names = ['airtable_uid', 'data_source_name', 'description', 'record_type', 'source_url', 'record_format', 'coverage_start', 'coverage_end', 'agency_supplied', 'agency_name', 'municipality', 'state_iso']
             data_source_matches = [dict(zip(column_names, result)) for result in results]
-=======
-        results = cursor.fetchall()
-        # If altered search term returns no results, try with unaltered search term      
-        if not results:
-            print(f"Query parameters: '%{search}%', '%{location}%'")
-            cursor.execute(sql_query, (f'%{search}%', f'%{search}%', f'%{search}%', f'%{search}%', f'%{location}%', f'%{location}%', f'%{location}%', f'%{location}%', f'%{location}%', f'%{location}%', f'%{location}%', f'%{location}%'))
-            results = cursor.fetchall()
-            
-        column_names = ['airtable_uid', 'data_source_name', 'description', 'record_type', 'source_url', 'record_format', 'coverage_start', 'coverage_end', 'agency_supplied', 'agency_name', 'municipality', 'state_iso']
-        data_source_matches = [dict(zip(column_names, result)) for result in results]
->>>>>>> 568067ee
 
             for item in data_source_matches:
                 convert_dates_to_strings(item)
