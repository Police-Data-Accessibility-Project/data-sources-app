from flask_restx import abort

from middleware.security import api_required
from middleware.quick_search_query import quick_search_query_wrapper

from typing import Dict, Any

from resources.PsycopgResource import PsycopgResource


class QuickSearch(PsycopgResource):
    """
    Provides a resource for performing quick searches in the database for data sources
    based on user-provided search terms and location.
    """

    # api_required decorator requires the request"s header to include an "Authorization" key with the value formatted as "Bearer [api_key]"
    # A user can get an API key by signing up and logging in (see User.py)
    @api_required
    def get(self, search: str, location: str) -> Dict[str, Any]:
        """
        Performs a quick search using the provided search terms and location. It attempts to find relevant
        data sources in the database. If no results are found initially, it re-initializes the database
        connection and tries again.

        Parameters:
        - search (str): The search term provided by the user.
        - location (str): The location provided by the user.

        Returns:
        - A dictionary containing a message about the search results and the data found, if any.
        """
<<<<<<< HEAD
        try:
            data = request.get_json()
            test = data.get("test_flag")
        except:
            test = False

        try:
            data_sources = quick_search_query(
                search, location, [], self.psycopg2_connection, test
            )

            if data_sources["count"] == 0:
                self.psycopg2_connection = initialize_psycopg2_connection()
                data_sources = quick_search_query(
                    search, location, [], self.psycopg2_connection
                )

            if data_sources["count"] == 0:
                abort(
                    code=404,
                    message="No results found. Please considering requesting a new data source.",
                )

            return {
                "message": "Results for search successfully retrieved",
                "data": data_sources,
            }

        except DatabaseInitializationError as e:
            self.psycopg2_connection.rollback()
            print(str(e))
            webhook_url = os.getenv("WEBHOOK_URL")
            user_message = "There was an error during the search operation"
            message = {
                "content": user_message
                + ": "
                + str(e)
                + "\n"
                + f"Search term: {search}\n"
                + f"Location: {location}"
            }
            requests.post(
                webhook_url,
                data=json.dumps(message),
                headers={"Content-Type": "application/json"},
            )

            abort(code=500, message=user_message)
=======
        return quick_search_query_wrapper(search, location, self.psycopg2_connection)
>>>>>>> 76e782e9
<|MERGE_RESOLUTION|>--- conflicted
+++ resolved
@@ -30,55 +30,4 @@
         Returns:
         - A dictionary containing a message about the search results and the data found, if any.
         """
-<<<<<<< HEAD
-        try:
-            data = request.get_json()
-            test = data.get("test_flag")
-        except:
-            test = False
-
-        try:
-            data_sources = quick_search_query(
-                search, location, [], self.psycopg2_connection, test
-            )
-
-            if data_sources["count"] == 0:
-                self.psycopg2_connection = initialize_psycopg2_connection()
-                data_sources = quick_search_query(
-                    search, location, [], self.psycopg2_connection
-                )
-
-            if data_sources["count"] == 0:
-                abort(
-                    code=404,
-                    message="No results found. Please considering requesting a new data source.",
-                )
-
-            return {
-                "message": "Results for search successfully retrieved",
-                "data": data_sources,
-            }
-
-        except DatabaseInitializationError as e:
-            self.psycopg2_connection.rollback()
-            print(str(e))
-            webhook_url = os.getenv("WEBHOOK_URL")
-            user_message = "There was an error during the search operation"
-            message = {
-                "content": user_message
-                + ": "
-                + str(e)
-                + "\n"
-                + f"Search term: {search}\n"
-                + f"Location: {location}"
-            }
-            requests.post(
-                webhook_url,
-                data=json.dumps(message),
-                headers={"Content-Type": "application/json"},
-            )
-
-            abort(code=500, message=user_message)
-=======
-        return quick_search_query_wrapper(search, location, self.psycopg2_connection)
->>>>>>> 76e782e9
+        return quick_search_query_wrapper(search, location, self.psycopg2_connection)