--- conflicted
+++ resolved
@@ -1,18 +1,9 @@
 from middleware.security import api_required
-<<<<<<< HEAD
-from middleware.quick_search_query import quick_search_query, SearchParameters
-import requests
-import json
-import os
-from flask import make_response, Response
-=======
 from middleware.quick_search_query import quick_search_query_wrapper
 
 from typing import Dict, Any
->>>>>>> 76e782e9
 
 from resources.PsycopgResource import PsycopgResource
-from utilities.managed_cursor import managed_cursor
 
 
 class QuickSearch(PsycopgResource):
@@ -37,51 +28,4 @@
         Returns:
         - A dictionary containing a message about the search results and the data found, if any.
         """
-<<<<<<< HEAD
-        try:
-
-            with managed_cursor(self.psycopg2_connection) as cursor:
-                data_sources = quick_search_query(
-                    SearchParameters(search, location), cursor
-                )
-
-            if data_sources["count"] == 0:
-                return make_response(
-                    {
-                        "count": 0,
-                        "message": "No results found. Please considering requesting a new data source.",
-                    },
-                    200,
-                )
-
-            return make_response(
-                {
-                    "message": "Results for search successfully retrieved",
-                    "data": data_sources,
-                },
-                200,
-            )
-
-        except Exception as e:
-            self.psycopg2_connection.rollback()
-            print(str(e))
-            webhook_url = os.getenv("WEBHOOK_URL")
-            user_message = "There was an error during the search operation"
-            message = {
-                "content": user_message
-                + ": "
-                + str(e)
-                + "\n"
-                + f"Search term: {search}\n"
-                + f"Location: {location}"
-            }
-            requests.post(
-                webhook_url,
-                data=json.dumps(message),
-                headers={"Content-Type": "application/json"},
-            )
-
-            return {"count": 0, "message": user_message}, 500
-=======
-        return quick_search_query_wrapper(search, location, self.psycopg2_connection)
->>>>>>> 76e782e9
+        return quick_search_query_wrapper(search, location, self.psycopg2_connection)