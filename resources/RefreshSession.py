--- conflicted
+++ resolved
@@ -1,9 +1,4 @@
-<<<<<<< HEAD
-from flask import request
-from http import HTTPStatus
-=======
 from flask import request, Response
->>>>>>> 0264e3b0
 
 from flask_restx import abort
 
@@ -36,24 +31,7 @@
         """
         data = request.get_json()
         old_token = data.get("session_token")
-<<<<<<< HEAD
-        cursor = self.psycopg2_connection.cursor()
-        try:
-            user_data = get_session_token_user_data(cursor, old_token)
-        except TokenNotFoundError:
-            return {"message": "Invalid session token"}, HTTPStatus.FORBIDDEN.value
-        delete_session_token(cursor, old_token)
-        token = create_session_token(cursor, user_data.id, user_data.email)
-        self.psycopg2_connection.commit()
-        return {
-            "message": "Successfully refreshed session token",
-            "data": token,
-        }
-
-        abort(code=HTTPStatus.FORBIDDEN.value, message="Invalid session token")
-=======
         with self.psycopg2_connection.cursor() as cursor:
             response = refresh_session(cursor, old_token)
             self.psycopg2_connection.commit()
-        return response
->>>>>>> 0264e3b0
+        return response