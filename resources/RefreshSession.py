--- conflicted
+++ resolved
@@ -1,14 +1,9 @@
 from flask import request
-<<<<<<< HEAD
+
 from flask_restx import abort
-
-from middleware.login_queries import token_results, create_session_token
-from datetime import datetime as dt
-=======
 
 from middleware.custom_exceptions import TokenNotFoundError
 from middleware.login_queries import get_session_token_user_data, create_session_token, delete_session_token
->>>>>>> 76e782e9
 from typing import Dict, Any
 
 from resources.PsycopgResource import PsycopgResource, handle_exceptions
@@ -39,20 +34,9 @@
         delete_session_token(cursor, old_token)
         token = create_session_token(cursor, user_data.id, user_data.email)
         self.psycopg2_connection.commit()
-<<<<<<< HEAD
-
-        if "id" in user_data:
-            token = create_session_token(cursor, user_data["id"], user_data["email"])
-            self.psycopg2_connection.commit()
-            return {
-                "message": "Successfully refreshed session token",
-                "data": token,
-            }
-
-        abort(code=403, message="Invalid session token")
-=======
         return {
             "message": "Successfully refreshed session token",
             "data": token,
         }
->>>>>>> 76e782e9
+
+        abort(code=403, message="Invalid session token")