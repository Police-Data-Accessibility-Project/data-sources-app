from flask import request, Response

from flask_restx import abort

from middleware.custom_exceptions import TokenNotFoundError
from middleware.login_queries import (
    get_session_token_user_data,
    create_session_token,
    delete_session_token,
<<<<<<< HEAD
    refresh_session,
=======
>>>>>>> 22a1af90
)
from typing import Dict, Any

from resources.PsycopgResource import PsycopgResource, handle_exceptions


class RefreshSession(PsycopgResource):
    """
    Provides a resource for refreshing a user's session token.
    If the provided session token is valid and not expired, it is replaced with a new one.
    """

    @handle_exceptions
    def post(self) -> Response:
        """
        Processes the session token refresh request. If the provided session token is valid,
        it generates a new session token, invalidates the old one, and returns the new token.

        Returns:
        - A dictionary containing a message of success or failure, and the new session token if successful.
        """
        data = request.get_json()
        old_token = data.get("session_token")
<<<<<<< HEAD
        with self.psycopg2_connection.cursor() as cursor:
            response = refresh_session(cursor, old_token)
            self.psycopg2_connection.commit()
        return response
=======
        cursor = self.psycopg2_connection.cursor()
        try:
            user_data = get_session_token_user_data(cursor, old_token)
        except TokenNotFoundError:
            return {"message": "Invalid session token"}, 403
        delete_session_token(cursor, old_token)
        token = create_session_token(cursor, user_data.id, user_data.email)
        self.psycopg2_connection.commit()
        return {
            "message": "Successfully refreshed session token",
            "data": token,
        }

        abort(code=403, message="Invalid session token")
>>>>>>> 22a1af90
<|MERGE_RESOLUTION|>--- conflicted
+++ resolved
@@ -7,10 +7,7 @@
     get_session_token_user_data,
     create_session_token,
     delete_session_token,
-<<<<<<< HEAD
     refresh_session,
-=======
->>>>>>> 22a1af90
 )
 from typing import Dict, Any
 
@@ -34,24 +31,7 @@
         """
         data = request.get_json()
         old_token = data.get("session_token")
-<<<<<<< HEAD
         with self.psycopg2_connection.cursor() as cursor:
             response = refresh_session(cursor, old_token)
             self.psycopg2_connection.commit()
-        return response
-=======
-        cursor = self.psycopg2_connection.cursor()
-        try:
-            user_data = get_session_token_user_data(cursor, old_token)
-        except TokenNotFoundError:
-            return {"message": "Invalid session token"}, 403
-        delete_session_token(cursor, old_token)
-        token = create_session_token(cursor, user_data.id, user_data.email)
-        self.psycopg2_connection.commit()
-        return {
-            "message": "Successfully refreshed session token",
-            "data": token,
-        }
-
-        abort(code=403, message="Invalid session token")
->>>>>>> 22a1af90
+        return response