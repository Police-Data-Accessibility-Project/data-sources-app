<<<<<<< HEAD
from middleware.quick_search_query import quick_search_query, SearchParameters
=======
from middleware.access_token_logic import insert_access_token
from middleware.quick_search_query import quick_search_query_wrapper
>>>>>>> 76e782e9
from middleware.data_source_queries import (
    get_approved_data_sources_wrapper,
    data_source_by_id_wrapper,
    get_data_sources_for_map_wrapper,
)
from flask import request, make_response
import os
import sys
from typing import Dict, Any

from resources.PsycopgResource import PsycopgResource, handle_exceptions
from utilities.managed_cursor import managed_cursor

sys.path.append("..")

BASE_URL = os.getenv("VITE_VUE_API_BASE_URL")


class UnknownEndpointError(Exception):
    def __init__(self, endpoint):
        self.message = f"Unknown endpoint: {endpoint}"
        super().__init__(self.message)


class SearchTokens(PsycopgResource):
    """
    A resource that provides various search functionalities based on the specified endpoint.
    It supports quick search, data source retrieval by ID, and listing all data sources.
    """

    @handle_exceptions
    def get(self) -> Dict[str, Any]:
        """
        Handles GET requests by performing a search operation based on the specified endpoint and arguments.

        The function supports the following endpoints:
        - quick-search: Performs a quick search with specified search terms and location.
        - data-sources: Retrieves a list of all data sources.
        - data-sources-by-id: Retrieves details of a data source by its ID.
        - data-sources-map: Retrieves data sources for the map.

        Returns:
        - A dictionary with the search results or an error message.
        """
        url_params = request.args
        endpoint = url_params.get("endpoint")
        arg1 = url_params.get("arg1")
        arg2 = url_params.get("arg2")

        cursor = self.psycopg2_connection.cursor()
        insert_access_token(cursor)
        self.psycopg2_connection.commit()

<<<<<<< HEAD
        if endpoint == "quick-search":
            try:
                data = request.get_json()
                test = data.get("test_flag")
            except:
                test = False
            try:
                with managed_cursor(self.psycopg2_connection) as cursor:
                    data_sources = quick_search_query(
                        SearchParameters(arg1, arg2), cursor
                    )

                return data_sources

            except Exception as e:
                self.psycopg2_connection.rollback()
                print(str(e))
                webhook_url = os.getenv("WEBHOOK_URL")
                user_message = "There was an error during the search operation"
                message = {
                    "content": user_message
                    + ": "
                    + str(e)
                    + "\n"
                    + f"Search term: {arg1}\n"
                    + f"Location: {arg2}"
                }
                requests.post(
                    webhook_url,
                    data=json.dumps(message),
                    headers={"Content-Type": "application/json"},
                )

                return {"count": 0, "message": user_message}, 500

        elif endpoint == "data-sources":
            try:
                data_source_matches = get_approved_data_sources(
                    self.psycopg2_connection
                )

                data_sources = {
                    "count": len(data_source_matches),
                    "data": data_source_matches,
                }
=======
        return self.perform_endpoint_logic(arg1, arg2, endpoint)
>>>>>>> 76e782e9

    def perform_endpoint_logic(self, arg1, arg2, endpoint):
        if endpoint == "quick-search":
            return quick_search_query_wrapper(arg1, arg2, self.psycopg2_connection)
        if endpoint == "data-sources":
            return get_approved_data_sources_wrapper(self.psycopg2_connection)
        if endpoint == "data-sources-by-id":
            return data_source_by_id_wrapper(arg1, self.psycopg2_connection)
        if endpoint == "data-sources-map":
            return get_data_sources_for_map_wrapper(self.psycopg2_connection)
        raise UnknownEndpointError(endpoint)<|MERGE_RESOLUTION|>--- conflicted
+++ resolved
@@ -1,9 +1,5 @@
-<<<<<<< HEAD
-from middleware.quick_search_query import quick_search_query, SearchParameters
-=======
 from middleware.access_token_logic import insert_access_token
 from middleware.quick_search_query import quick_search_query_wrapper
->>>>>>> 76e782e9
 from middleware.data_source_queries import (
     get_approved_data_sources_wrapper,
     data_source_by_id_wrapper,
@@ -15,7 +11,6 @@
 from typing import Dict, Any
 
 from resources.PsycopgResource import PsycopgResource, handle_exceptions
-from utilities.managed_cursor import managed_cursor
 
 sys.path.append("..")
 
@@ -57,55 +52,7 @@
         insert_access_token(cursor)
         self.psycopg2_connection.commit()
 
-<<<<<<< HEAD
-        if endpoint == "quick-search":
-            try:
-                data = request.get_json()
-                test = data.get("test_flag")
-            except:
-                test = False
-            try:
-                with managed_cursor(self.psycopg2_connection) as cursor:
-                    data_sources = quick_search_query(
-                        SearchParameters(arg1, arg2), cursor
-                    )
-
-                return data_sources
-
-            except Exception as e:
-                self.psycopg2_connection.rollback()
-                print(str(e))
-                webhook_url = os.getenv("WEBHOOK_URL")
-                user_message = "There was an error during the search operation"
-                message = {
-                    "content": user_message
-                    + ": "
-                    + str(e)
-                    + "\n"
-                    + f"Search term: {arg1}\n"
-                    + f"Location: {arg2}"
-                }
-                requests.post(
-                    webhook_url,
-                    data=json.dumps(message),
-                    headers={"Content-Type": "application/json"},
-                )
-
-                return {"count": 0, "message": user_message}, 500
-
-        elif endpoint == "data-sources":
-            try:
-                data_source_matches = get_approved_data_sources(
-                    self.psycopg2_connection
-                )
-
-                data_sources = {
-                    "count": len(data_source_matches),
-                    "data": data_source_matches,
-                }
-=======
         return self.perform_endpoint_logic(arg1, arg2, endpoint)
->>>>>>> 76e782e9
 
     def perform_endpoint_logic(self, arg1, arg2, endpoint):
         if endpoint == "quick-search":
