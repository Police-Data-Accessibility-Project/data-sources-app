from contextlib import contextmanager
from http import HTTPStatus
import functools
from typing import Callable, Any, Union, Tuple, Dict, Optional

import psycopg
from flask import Response, Request
from flask_restx import abort, Resource

from config import config
from database_client.database_client import DatabaseClient
from middleware.initialize_psycopg_connection import initialize_psycopg_connection
<<<<<<< HEAD
from middleware.initialize_sqlalchemy_session import SQLAlchemySession
=======
from utilities.populate_dto_with_request_content import (
    populate_dto_with_request_content,
    DTOPopulateParameters,
)

>>>>>>> 9872d24b

def handle_exceptions(
    func: Callable[..., Any]
) -> Callable[..., Union[Any, Tuple[Dict[str, str], int]]]:
    """
    A decorator to handle exceptions raised by a function.

    :param func: The function to be decorated.
    :return: The decorated function.

    The decorated function handles any exceptions raised
    by the original function. If an exception occurs, the
    decorator performs a rollback on the psycopg connection,
    prints the error message, and returns a dictionary with
    the error message and an HTTP status code of 500.

    Example usage:
    ```
    @handle_exceptions
    def my_function():
        # code goes here
    ```
    """

    @functools.wraps(func)
    def wrapper(
        self, *args: Any, **kwargs: Any
    ) -> Union[Any, Tuple[Dict[str, str], int]]:
        try:
            return func(self, *args, **kwargs)
        except Exception as e:
            self.get_connection().rollback()

            if hasattr(e, 'data') and 'message' in e.data:
                message = e.data['message']
            else:
                message = str(e)
            print(message)

            if hasattr(e, 'code'):
                abort(
                    code=e.code, message=message
                )
            else:
                abort(
                    code=HTTPStatus.INTERNAL_SERVER_ERROR.value,
                    message=message,
                )

    return wrapper


class PsycopgResource(Resource):
    def __init__(self, *args, **kwargs):
        """
        Initializes the resource with a database connection.
        - kwargs (dict): Keyword arguments containing 'psycopg_connection' for database connection.
        """
        super().__init__(*args, **kwargs)

    def connection_is_closed(self) -> bool:
        """
        Per https://www.psycopg.org/docs/connection.html#connection.closed
        a connection is open is the integer attribute is 0,
        closed or broken of the integer attribute is nonzero

        A connection is only determined to be closed after
        an operation has been tried and failed.
        Thus, in the case of a closed connection, the operation will fail
        on the first run, then succeed on the second run.
        :return:
        """
        return config.connection.closed != 0

    def get_connection(self):
        if self.connection_is_closed():
            config.connection = initialize_psycopg_connection()
        return config.connection


    @contextmanager
    def setup_database_client(self) -> DatabaseClient:
        """
        A context manager to setup a database client.

        Yields:
        - The database client.
        """
        db_client = DatabaseClient()
        try:
            yield db_client
        except Exception as e:
            raise e

    def run_endpoint(
        self,
        wrapper_function: Callable[..., Any],
        dto_populate_parameters: Optional[DTOPopulateParameters] = None,
        **wrapper_kwargs: Any,
    ) -> Response:
        if dto_populate_parameters is None:
            with self.setup_database_client() as db_client:
                response = wrapper_function(db_client, **wrapper_kwargs)
        else:
            dto = populate_dto_with_request_content(
                dto_class=dto_populate_parameters.dto_class,
                source=dto_populate_parameters.source,
                attribute_source_mapping=dto_populate_parameters.attribute_source_mapping,
                transformation_functions=dto_populate_parameters.transformation_functions,
            )
            with self.setup_database_client() as db_client:
                response = wrapper_function(db_client, dto, **wrapper_kwargs)

        return response<|MERGE_RESOLUTION|>--- conflicted
+++ resolved
@@ -10,15 +10,11 @@
 from config import config
 from database_client.database_client import DatabaseClient
 from middleware.initialize_psycopg_connection import initialize_psycopg_connection
-<<<<<<< HEAD
 from middleware.initialize_sqlalchemy_session import SQLAlchemySession
-=======
 from utilities.populate_dto_with_request_content import (
     populate_dto_with_request_content,
     DTOPopulateParameters,
 )
-
->>>>>>> 9872d24b
 
 def handle_exceptions(
     func: Callable[..., Any]
