from contextlib import contextmanager
from http import HTTPStatus
import functools
from typing import Callable, Any, Union, Tuple, Dict

import psycopg2
from flask_restx import abort, Resource
from psycopg2.extras import DictCursor

<<<<<<< HEAD
=======
from config import config
>>>>>>> abdea69c
from database_client.database_client import DatabaseClient


def handle_exceptions(
    func: Callable[..., Any]
) -> Callable[..., Union[Any, Tuple[Dict[str, str], int]]]:
    """
    A decorator to handle exceptions raised by a function.

    :param func: The function to be decorated.
    :return: The decorated function.

    The decorated function handles any exceptions raised
    by the original function. If an exception occurs, the
    decorator performs a rollback on the psycopg2 connection,
    prints the error message, and returns a dictionary with
    the error message and an HTTP status code of 500.

    Example usage:
    ```
    @handle_exceptions
    def my_function():
        # code goes here
    ```
    """

    @functools.wraps(func)
    def wrapper(
        self, *args: Any, **kwargs: Any
    ) -> Union[Any, Tuple[Dict[str, str], int]]:
        try:
            return func(self, *args, **kwargs)
        except Exception as e:
            self.get_connection().rollback()
            print(str(e))
            abort(
                http_status_code=HTTPStatus.INTERNAL_SERVER_ERROR.value, message=str(e)
            )

    return wrapper


class PsycopgResource(Resource):
    def __init__(self, *args, **kwargs):
        """
        Initializes the resource with a database connection.
        - kwargs (dict): Keyword arguments containing 'psycopg2_connection' for database connection.
        """
        super().__init__(*args, **kwargs)
<<<<<<< HEAD
        self.psycopg2_connection = kwargs["psycopg2_connection"]
=======

    def get_connection(self):
        return config.connection
>>>>>>> abdea69c

    @contextmanager
    def setup_database_client(self) -> DatabaseClient:
        """
        A context manager to setup a database client.

        Yields:
        - The database client.
        """
<<<<<<< HEAD
        with self.psycopg2_connection.cursor(cursor_factory=DictCursor) as cursor:
            try:
                yield DatabaseClient(cursor)
            except Exception as e:
                self.psycopg2_connection.rollback()
                raise e
            finally:
                self.psycopg2_connection.commit()
=======
        conn = self.get_connection()
        with conn.cursor(cursor_factory=DictCursor) as cursor:
            try:
                yield DatabaseClient(cursor)
            except Exception as e:
                conn.rollback()
                raise e
            finally:
                conn.commit()
>>>>>>> abdea69c
<|MERGE_RESOLUTION|>--- conflicted
+++ resolved
@@ -7,10 +7,7 @@
 from flask_restx import abort, Resource
 from psycopg2.extras import DictCursor
 
-<<<<<<< HEAD
-=======
 from config import config
->>>>>>> abdea69c
 from database_client.database_client import DatabaseClient
 
 
@@ -60,13 +57,9 @@
         - kwargs (dict): Keyword arguments containing 'psycopg2_connection' for database connection.
         """
         super().__init__(*args, **kwargs)
-<<<<<<< HEAD
-        self.psycopg2_connection = kwargs["psycopg2_connection"]
-=======
 
     def get_connection(self):
         return config.connection
->>>>>>> abdea69c
 
     @contextmanager
     def setup_database_client(self) -> DatabaseClient:
@@ -76,16 +69,6 @@
         Yields:
         - The database client.
         """
-<<<<<<< HEAD
-        with self.psycopg2_connection.cursor(cursor_factory=DictCursor) as cursor:
-            try:
-                yield DatabaseClient(cursor)
-            except Exception as e:
-                self.psycopg2_connection.rollback()
-                raise e
-            finally:
-                self.psycopg2_connection.commit()
-=======
         conn = self.get_connection()
         with conn.cursor(cursor_factory=DictCursor) as cursor:
             try:
@@ -94,5 +77,4 @@
                 conn.rollback()
                 raise e
             finally:
-                conn.commit()
->>>>>>> abdea69c
+                conn.commit()