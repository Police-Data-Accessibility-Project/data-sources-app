import functools
from typing import Callable, Any, Union, Tuple, Dict

<<<<<<< HEAD
from flask_restx import abort, Resource
=======
from flask import make_response
from flask_restful import Resource
>>>>>>> 76e782e9


def handle_exceptions(
    func: Callable[..., Any]
) -> Callable[..., Union[Any, Tuple[Dict[str, str], int]]]:
    """
    A decorator to handle exceptions raised by a function.

    :param func: The function to be decorated.
    :return: The decorated function.

    The decorated function handles any exceptions raised
    by the original function. If an exception occurs, the
    decorator performs a rollback on the psycopg2 connection,
    prints the error message, and returns a dictionary with
    the error message and an HTTP status code of 500.

    Example usage:
    ```
    @handle_exceptions
    def my_function():
        # code goes here
    ```
    """

    @functools.wraps(func)
    def wrapper(
        self, *args: Any, **kwargs: Any
    ) -> Union[Any, Tuple[Dict[str, str], int]]:
        try:
            return func(self, *args, **kwargs)
        except Exception as e:
            self.psycopg2_connection.rollback()
            print(str(e))
<<<<<<< HEAD
            abort(http_status_code=500, message=str(e))
=======
            return make_response({"message": str(e)}, 500)
>>>>>>> 76e782e9

    return wrapper


class PsycopgResource(Resource):
    def __init__(self, *args, **kwargs):
        """
        Initializes the resource with a database connection.
        - kwargs (dict): Keyword arguments containing 'psycopg2_connection' for database connection.
        """
<<<<<<< HEAD
        super().__init__(*args, **kwargs)
        self.psycopg2_connection = kwargs["psycopg2_connection"]

    def get(self):
        """
        Base implementation of GET. Override in subclasses as needed.
        """
        raise NotImplementedError("This method should be overridden by subclasses")

    def post(self):
        """
        Base implementation of POST. Override in subclasses as needed.
        """
        raise NotImplementedError("This method should be overridden by subclasses")
=======
        self.psycopg2_connection = kwargs["psycopg2_connection"]
>>>>>>> 76e782e9
<|MERGE_RESOLUTION|>--- conflicted
+++ resolved
@@ -1,12 +1,7 @@
 import functools
 from typing import Callable, Any, Union, Tuple, Dict
 
-<<<<<<< HEAD
 from flask_restx import abort, Resource
-=======
-from flask import make_response
-from flask_restful import Resource
->>>>>>> 76e782e9
 
 
 def handle_exceptions(
@@ -41,11 +36,7 @@
         except Exception as e:
             self.psycopg2_connection.rollback()
             print(str(e))
-<<<<<<< HEAD
             abort(http_status_code=500, message=str(e))
-=======
-            return make_response({"message": str(e)}, 500)
->>>>>>> 76e782e9
 
     return wrapper
 
@@ -56,21 +47,5 @@
         Initializes the resource with a database connection.
         - kwargs (dict): Keyword arguments containing 'psycopg2_connection' for database connection.
         """
-<<<<<<< HEAD
         super().__init__(*args, **kwargs)
-        self.psycopg2_connection = kwargs["psycopg2_connection"]
-
-    def get(self):
-        """
-        Base implementation of GET. Override in subclasses as needed.
-        """
-        raise NotImplementedError("This method should be overridden by subclasses")
-
-    def post(self):
-        """
-        Base implementation of POST. Override in subclasses as needed.
-        """
-        raise NotImplementedError("This method should be overridden by subclasses")
-=======
-        self.psycopg2_connection = kwargs["psycopg2_connection"]
->>>>>>> 76e782e9
+        self.psycopg2_connection = kwargs["psycopg2_connection"]