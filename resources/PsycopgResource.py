--- conflicted
+++ resolved
@@ -3,25 +3,17 @@
 import functools
 from typing import Callable, Any, Union, Tuple, Dict, Optional
 
-<<<<<<< HEAD
-import psycopg2
+import psycopg
 from flask import Response, Request
-=======
-import psycopg
->>>>>>> c68c2efc
 from flask_restx import abort, Resource
 
 from config import config
 from database_client.database_client import DatabaseClient
-<<<<<<< HEAD
-from middleware.initialize_psycopg2_connection import initialize_psycopg2_connection
+from middleware.initialize_psycopg_connection import initialize_psycopg_connection
 from utilities.populate_dto_with_request_content import (
     populate_dto_with_request_content,
     DTOPopulateParameters,
 )
-=======
-from middleware.initialize_psycopg_connection import initialize_psycopg_connection
->>>>>>> c68c2efc
 
 
 def handle_exceptions(
