--- conflicted
+++ resolved
@@ -1,13 +1,8 @@
 from flask_restx import abort
 from werkzeug.security import check_password_hash
-<<<<<<< HEAD
 from flask import request
-from http import HTTPStatus
 from middleware.login_queries import login_results, create_session_token
-=======
-from flask import request, Response
-from middleware.login_queries import get_user_info, create_session_token, try_logging_in
->>>>>>> 0264e3b0
+
 from resources.PsycopgResource import PsycopgResource, handle_exceptions
 
 
@@ -31,13 +26,5 @@
         with self.psycopg2_connection.cursor() as cursor:
             response = try_logging_in(cursor, email, password)
             self.psycopg2_connection.commit()
-<<<<<<< HEAD
-            return {
-                "message": "Successfully logged in",
-                "data": token,
-            }
 
-        abort(code=HTTPStatus.UNAUTHORIZED.value, message="Invalid email or password")
-=======
-        return response
->>>>>>> 0264e3b0
+        return response