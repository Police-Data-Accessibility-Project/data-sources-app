--- conflicted
+++ resolved
@@ -24,7 +24,6 @@
         except Exception as e:
             print(str(e))
             return "There has been an error pulling data!"
-<<<<<<< HEAD
         
     @api_required
     def put(self, data_source_id):
@@ -52,10 +51,6 @@
             return "There has been an error updating the data source"
 
     
-=======
-
-
->>>>>>> 44777850
 class DataSources(Resource):
     def __init__(self, **kwargs):
         self.psycopg2_connection = kwargs["psycopg2_connection"]
@@ -75,7 +70,6 @@
         except Exception as e:
             self.psycopg2_connection.rollback()
             print(str(e))
-<<<<<<< HEAD
             return "There has been an error pulling data!"
         
     @api_required
@@ -98,7 +92,4 @@
             self.psycopg2_connection.rollback()
             print(str(e))
             return False
-    
-=======
-            return "There has been an error pulling data!"
->>>>>>> 44777850
+    