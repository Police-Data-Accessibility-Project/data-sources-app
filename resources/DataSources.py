--- conflicted
+++ resolved
@@ -16,11 +16,7 @@
     def get(self, data_source_id):
         try:
             data_source_details = data_source_by_id_query(
-<<<<<<< HEAD
-                data_source_id=data_source_id, conn=self.psycopg2_connection
-=======
                 conn=self.psycopg2_connection, data_source_id=data_source_id
->>>>>>> 53a57866
             )
             if data_source_details:
                 return data_source_details
