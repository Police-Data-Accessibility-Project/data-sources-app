--- conflicted
+++ resolved
@@ -19,46 +19,15 @@
             email = data.get("email")
             password = data.get("password")
             cursor = self.psycopg2_connection.cursor()
-<<<<<<< HEAD
             user_post_results(cursor, email, password)
             self.psycopg2_connection.commit()
 
             return {"message": "Successfully added user"}
-=======
-            cursor.execute(
-                f"select id, password_digest from users where email = '{email}'"
-            )
-            results = cursor.fetchall()
-            user_data = {}
-            if len(results) > 0:
-                user_data = {"id": results[0][0], "password_digest": results[0][1]}
-            else:
-                return {
-                    "message": "There username or password is incorrect. Please try again."
-                }, 400
-
-            if check_password_hash(user_data["password_digest"], password):
-                api_key = uuid.uuid4().hex
-                user_id = str(user_data["id"])
-                cursor.execute(
-                    "UPDATE users SET api_key = %s WHERE id = %s", (api_key, user_id)
-                )
-                payload = {
-                    "message": "API key successfully created",
-                    "api_key": api_key,
-                }
-                self.psycopg2_connection.commit()
-                return payload
->>>>>>> 5fc15100
 
         except Exception as e:
             self.psycopg2_connection.rollback()
             print(str(e))
-<<<<<<< HEAD
             return {"message": e}, 500
-=======
-            return {"message": str(e)}, 500
->>>>>>> 5fc15100
 
     # Endpoint for updating a user's password
     @api_required
@@ -73,14 +42,10 @@
                 f"update users set password_digest = '{password_digest}' where email = '{email}'"
             )
             self.psycopg2_connection.commit()
-<<<<<<< HEAD
             return {"message": "Successfully updated password"}
-=======
-
-            return {"message": "Successfully added user"}
->>>>>>> 5fc15100
 
         except Exception as e:
             self.psycopg2_connection.rollback()
             print(str(e))
+            return {"message": e}, 500
             return {"message": e}, 500