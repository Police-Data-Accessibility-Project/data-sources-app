from werkzeug.security import generate_password_hash, check_password_hash
from flask_restful import Resource
from flask import request, jsonify
import uuid
import os
import jwt

class User(Resource):
    def __init__(self, **kwargs):
        self.psycopg2_connection = kwargs['psycopg2_connection']

    # Login function: allows a user to login using their email and password as credentials
    # The password is compared to the hashed password stored in the users table
    # Once the password is verified, an API key is generated, which is stored in the users table and sent to the verified user
    def get(self):        
        try:
            data = request.get_json()
            email = data.get('email')
            password = data.get('password')
            cursor = self.psycopg2_connection.cursor()
            cursor.execute(f"select * from users where email = '{email}'")
            results = cursor.fetchall()
            user_data = {}
            if len(results) > 0:
                user_data = results[0]
            else:
                return {'error': 'no match'}
            if check_password_hash(user_data['password_digest'], password):
                api_key = uuid.uuid4().hex
                user_id = str(user_data['id'])
<<<<<<< HEAD
                self.supabase.table('users').update({'api_key': api_key}).eq('id', user_id).execute()
                payload = {'api_key': api_key}
                token = jwt.encode(payload, os.getenv('SECRET_KEY'), algorithm='HS256')
                return jsonify(token)
=======
                cursor.execute(f"update users set api_key = {api_key} where id = {user_id}")
                return jsonify({'api_key': api_key})
>>>>>>> 137f1587
        except Exception as e:
            return {'error': str(e)}
    
    # Sign up function: allows a user to sign up by submitting an email and password. The email and a hashed password are stored in the users table and this data is returned to the user upon completion
    def post(self):
        try:
            data = request.get_json()
            email = data.get('email')
            password = data.get('password')
            password_digest = generate_password_hash(password)
            cursor = self.psycopg2_connection.cursor()
            cursor.execute(f"insert into users (email, password_digest) values (%s, %s)", (email, password_digest))
            #user = self.supabase.table('users').insert({"email": email, "password_digest": password_digest}).execute()
            self.psycopg2_connection.commit()

            return {"data": "Successfully added user"}

        except Exception as e:
            return {'error': e}
        <|MERGE_RESOLUTION|>--- conflicted
+++ resolved
@@ -28,15 +28,10 @@
             if check_password_hash(user_data['password_digest'], password):
                 api_key = uuid.uuid4().hex
                 user_id = str(user_data['id'])
-<<<<<<< HEAD
-                self.supabase.table('users').update({'api_key': api_key}).eq('id', user_id).execute()
+                cursor.execute(f"update users set api_key = {api_key} where id = {user_id}")
                 payload = {'api_key': api_key}
                 token = jwt.encode(payload, os.getenv('SECRET_KEY'), algorithm='HS256')
                 return jsonify(token)
-=======
-                cursor.execute(f"update users set api_key = {api_key} where id = {user_id}")
-                return jsonify({'api_key': api_key})
->>>>>>> 137f1587
         except Exception as e:
             return {'error': str(e)}
     
