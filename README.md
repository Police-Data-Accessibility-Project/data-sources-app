--- conflicted
+++ resolved
@@ -66,11 +66,7 @@
 * DEV_DB_CONN_STRING: Used to connect to the dev database
 * VITE_VUE_API_BASE_URL: The base URL for the API
 * VITE_VUE_APP_BASE_URL: The base URL for the UI
-<<<<<<< HEAD
 * JWT_SECRET_KEY: Used to sign and verify JWT tokens
-=======
-* SECRET_KEY: Used to sign cookies
->>>>>>> 2d8f9e71
 * GH_CLIENT_ID: Used to authenticate with GitHub via OAuth
 * GH_CLIENT_SECRET: Used to authenticate with GitHub via OAuth
 
