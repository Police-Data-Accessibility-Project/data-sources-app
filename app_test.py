--- conflicted
+++ resolved
@@ -176,21 +176,8 @@
     assert not set(DATA_SOURCES_APPROVED_COLUMNS).difference(response[0].keys())
 
 
-<<<<<<< HEAD
 def test_data_source_by_id_columns():
     response = data_source_by_id_query("", DATA_SOURCES_ID_QUERY_RESULTS, {})
-=======
-# def test_create_data_source(client):
-#     response = client.post("/data-sources", headers=HEADERS, json={"name": "test", "record_type": "test"})
-
-#     assert response.json == True
-
-# def test_update_data_source(client):
-#     response = client.put("/data-sources-by-id/45a4cd5d-26da-473a-a98e-a39fbcf4a96c", headers=HEADERS, json={"description": "test"})
-
-#     assert response.json["status"] == "success"
-
->>>>>>> a94fa688
 
     assert not set(DATA_SOURCES_APPROVED_COLUMNS).difference(response.keys())
 
