"""This module contains pytest fixtures employed by middleware tests."""

from collections import namedtuple
from importlib import reload
from types import ModuleType
from unittest import mock
from unittest.mock import MagicMock

import psycopg
import pytest
from dotenv import load_dotenv
from psycopg.rows import namedtuple_row

from app import create_app
from database_client.database_client import DatabaseClient
from middleware.enums import PermissionsEnum
from middleware.util import get_env_variable
from tests.helper_scripts.helper_functions import (
    insert_test_agencies_and_sources,
    create_test_user_setup,
    TestUserSetup,
)
from tests.helper_scripts.test_data_generator import TestDataGenerator


@pytest.fixture
def dev_db_connection() -> psycopg.connection:
    """
    Create reversible connection to dev database.

    Sets up connection to development database
    and creates a session that is rolled back after the test completes
    to undo any operations performed during the test.
    :return:
    """
    load_dotenv()
    dev_db_connection_string = get_env_variable("DEV_DB_CONN_STRING")
    connection = psycopg.connect(
        dev_db_connection_string,
        keepalives=1,
        keepalives_idle=30,
        keepalives_interval=10,
        keepalives_count=5,
    )
    connection.autocommit = False

    yield connection

    # Rollback any changes made during the tests
    connection.rollback()

    connection.close()


@pytest.fixture
def db_cursor(
    dev_db_connection: psycopg.connection,
) -> psycopg.cursor:
    """
    Create cursor for reversible database operations.

    Create a cursor to execute database operations, with savepoint management.
    This is to ensure that changes made during the test can be rolled back.
    """
    cur = dev_db_connection.cursor(row_factory=namedtuple_row)

    # Start a savepoint
    cur.execute("SAVEPOINT test_savepoint")

    yield cur

    # Rollback to the savepoint to ignore commits within the test
    cur.execute("ROLLBACK TO SAVEPOINT test_savepoint")
    cur.close()


@pytest.fixture
def dev_db_client(dev_db_connection: psycopg.connection) -> DatabaseClient:
    db_client = DatabaseClient()
    yield db_client


@pytest.fixture
def connection_with_test_data(
    dev_db_connection: psycopg.connection,
) -> psycopg.connection:
    """
    Insert test agencies and sources into test data.

    Will roll back in case of error.

    :param dev_db_connection:
    :return:
    """
    try:
        insert_test_agencies_and_sources(dev_db_connection.cursor())
    except psycopg.errors.UniqueViolation:
        dev_db_connection.rollback()
    return dev_db_connection


@pytest.fixture
def db_client_with_test_data(
    connection_with_test_data: psycopg.connection,
) -> DatabaseClient:
    db_client = DatabaseClient()
    yield db_client


ClientWithMockDB = namedtuple("ClientWithMockDB", ["client", "mock_db"])


@pytest.fixture
def client_with_mock_db(mocker, monkeypatch) -> ClientWithMockDB:
    """
    Create a client with a mocked database connection
    :param mocker:
    :return:
    """
    mock_db = mocker.MagicMock()
    monkeypatch.setattr("app.initialize_psycopg_connection", lambda: mock_db)
    app = create_app()
    with app.test_client() as client:
        yield ClientWithMockDB(client, mock_db)


@pytest.fixture
def flask_client_with_db(
    dev_db_connection: psycopg.connection, monkeypatch
):
    """
    Creates a client with database connection
    :param dev_db_connection:
    :return:
    """
    mock_get_flask_app_secret_key = MagicMock(return_value="test")
<<<<<<< HEAD
    monkeypatch.setattr("app.initialize_psycopg_connection", lambda: dev_db_connection)
    monkeypatch.setattr("app.get_flask_app_cookie_encryption_key", mock_get_flask_app_secret_key)
=======
    monkeypatch.setattr("app.initialize_psycopg2_connection", lambda: dev_db_connection)
    monkeypatch.setattr(
        "app.get_flask_app_cookie_encryption_key", mock_get_flask_app_secret_key
    )
>>>>>>> 623bd717
    app = create_app()
    with app.test_client() as client:
        yield client


# region Bypass Decorators


def patch_decorator(monkeypatch, module: ModuleType):
    # Patch the decorator where it is being imported from
    monkeypatch.setattr("app.decorators.func_decor", lambda x: x)

    # Reload the uut module to apply the patched decorator
    reload(module)

    # Add a finalizer to stop all patches and reload the original module
    yield  # This yield statement allows the test to run

    mock.patch.stopall()
    reload(module)  # Reload to restore the original decorator


@pytest.fixture
def bypass_api_key_required(monkeypatch):
    """
    A fixture to bypass the api_key required decorator for testing
    :param monkeypatch:
    :return:
    """
    monkeypatch.setattr("middleware.decorators.check_api_key", lambda: None)


@pytest.fixture
def bypass_permissions_required(monkeypatch):
    """
    A fixture to bypass the permissions required decorator for testing
    :param monkeypatch:
    :return:
    """
    monkeypatch.setattr("middleware.decorators.check_permissions", lambda x: None)


@pytest.fixture
def bypass_jwt_required(monkeypatch):
    """
    A fixture to bypass the jwt required decorator for testing
    :param monkeypatch:
    :return:
    """
    monkeypatch.setattr(
        "flask_jwt_extended.view_decorators.verify_jwt_in_request",
        lambda a, b, c, d, e, f: None,
    )


# endregion


@pytest.fixture
def live_database_client(db_cursor) -> DatabaseClient:
    """
    Returns a database client with a live connection to the database
    :param db_cursor:
    :return:
    """
    db_client = DatabaseClient()
    yield db_client


@pytest.fixture
def xylonslyvania_test_data(db_cursor):
    """
    Adds XylonsLyvania data to the database, then rolls back the transaction.
    """
    tcg = TestDataGenerator(db_cursor)
    tcg.build_savepoint("xylonslyvania_test_data")
    tcg.build_xylonslvania()
    yield
    tcg.rollback_savepoint()


@pytest.fixture
def test_user_admin(flask_client_with_db, dev_db_connection) -> TestUserSetup:
    """
    Creates a test user with admin permissions
    :param flask_client_with_db:
    :param dev_db_connection:
    :return:
    """

    db_client = DatabaseClient()

    tus_admin = create_test_user_setup(flask_client_with_db)
    db_client.add_user_permission(
        tus_admin.user_info.email, PermissionsEnum.READ_ALL_USER_INFO
    )
    db_client.add_user_permission(tus_admin.user_info.email, PermissionsEnum.DB_WRITE)
    return tus_admin<|MERGE_RESOLUTION|>--- conflicted
+++ resolved
@@ -134,15 +134,10 @@
     :return:
     """
     mock_get_flask_app_secret_key = MagicMock(return_value="test")
-<<<<<<< HEAD
-    monkeypatch.setattr("app.initialize_psycopg_connection", lambda: dev_db_connection)
-    monkeypatch.setattr("app.get_flask_app_cookie_encryption_key", mock_get_flask_app_secret_key)
-=======
     monkeypatch.setattr("app.initialize_psycopg2_connection", lambda: dev_db_connection)
     monkeypatch.setattr(
         "app.get_flask_app_cookie_encryption_key", mock_get_flask_app_secret_key
     )
->>>>>>> 623bd717
     app = create_app()
     with app.test_client() as client:
         yield client
