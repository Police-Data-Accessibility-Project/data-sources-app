--- conflicted
+++ resolved
@@ -120,10 +120,7 @@
 def bypass_api_required(monkeypatch):
     monkeypatch.setattr("middleware.security.validate_token", lambda: None)
 
-<<<<<<< HEAD
-=======
 
->>>>>>> abdea69c
 @pytest.fixture
 def live_database_client(db_cursor) -> DatabaseClient:
     """
@@ -131,7 +128,6 @@
     :param db_cursor:
     :return:
     """
-<<<<<<< HEAD
     return DatabaseClient(db_cursor)
 
 @pytest.fixture
@@ -144,6 +140,3 @@
     tcg.build_xylonslvania()
     yield
     tcg.rollback_savepoint()
-=======
-    return DatabaseClient(db_cursor)
->>>>>>> abdea69c
