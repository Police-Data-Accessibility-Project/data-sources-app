from unittest.mock import MagicMock

import psycopg2
import pytest

from middleware.custom_exceptions import UserNotFoundError
from middleware.user_queries import user_post_results, user_check_email
from tests.helper_functions import create_test_user, DynamicMagicMock
from tests.fixtures import db_cursor, dev_db_connection


def test_user_post_query(monkeypatch):

    mock_db_client = MagicMock()
    mock_generate_password_hash = MagicMock()
    mock_generate_password_hash.return_value = "password_digest"

    monkeypatch.setattr(
        "middleware.user_queries.generate_password_hash", mock_generate_password_hash
    )

    user_post_results(mock_db_client, "test_email", "test_password")

    mock_generate_password_hash.assert_called_once_with("test_password")
    mock_db_client.add_new_user.assert_called_once_with("test_email", "password_digest")


class TestUserMagicMock(DynamicMagicMock):
    db_client: MagicMock
    user_id: MagicMock
    email: MagicMock

<<<<<<< HEAD
=======

>>>>>>> abdea69c
def test_user_check_email(monkeypatch) -> None:
    """
    Verify the functionality of the `user_check_email` method.

    :param db_cursor: A `psycopg2.extensions.cursor` object representing the database cursor.
    :return: None

    """
    mock = TestUserMagicMock()
    mock.db_client.get_user_id.return_value = mock.user_id

    user_check_email(mock.db_client, mock.email)
    mock.db_client.get_user_id.assert_called_once_with(mock.email)
<<<<<<< HEAD
=======

>>>>>>> abdea69c

def test_user_check_email_raises_user_not_found_error(monkeypatch) -> None:
    mock = TestUserMagicMock()
    mock.db_client.get_user_id.return_value = None

<<<<<<< HEAD
def test_user_check_email_raises_user_not_found_error(
    monkeypatch
) -> None:
    mock = TestUserMagicMock()
    mock.db_client.get_user_id.return_value = None

=======
>>>>>>> abdea69c
    with pytest.raises(UserNotFoundError):
        user_check_email(mock.db_client, mock.email)
    mock.db_client.get_user_id.assert_called_once_with(mock.email)<|MERGE_RESOLUTION|>--- conflicted
+++ resolved
@@ -30,10 +30,7 @@
     user_id: MagicMock
     email: MagicMock
 
-<<<<<<< HEAD
-=======
 
->>>>>>> abdea69c
 def test_user_check_email(monkeypatch) -> None:
     """
     Verify the functionality of the `user_check_email` method.
@@ -47,24 +44,12 @@
 
     user_check_email(mock.db_client, mock.email)
     mock.db_client.get_user_id.assert_called_once_with(mock.email)
-<<<<<<< HEAD
-=======
 
->>>>>>> abdea69c
 
 def test_user_check_email_raises_user_not_found_error(monkeypatch) -> None:
     mock = TestUserMagicMock()
     mock.db_client.get_user_id.return_value = None
 
-<<<<<<< HEAD
-def test_user_check_email_raises_user_not_found_error(
-    monkeypatch
-) -> None:
-    mock = TestUserMagicMock()
-    mock.db_client.get_user_id.return_value = None
-
-=======
->>>>>>> abdea69c
     with pytest.raises(UserNotFoundError):
         user_check_email(mock.db_client, mock.email)
     mock.db_client.get_user_id.assert_called_once_with(mock.email)