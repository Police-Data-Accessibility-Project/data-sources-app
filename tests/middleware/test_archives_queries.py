--- conflicted
+++ resolved
@@ -10,11 +10,7 @@
     archives_put_broken_as_of_results,
     archives_put_last_cached_results,
 )
-<<<<<<< HEAD
-from tests.middleware.helper_functions import (
-=======
 from tests.helper_functions import (
->>>>>>> 76e782e9
     has_expected_keys,
     insert_test_data_source,
 )
