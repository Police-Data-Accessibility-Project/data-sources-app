import datetime
import uuid
from http import HTTPStatus
from typing import Callable

import dotenv
import flask
import pytest
from unittest.mock import MagicMock, patch

from flask import Flask

<<<<<<< HEAD
from conftest import test_client, monkeymodule, session
from database_client.database_client import DatabaseClient
from middleware import security
from middleware.models import db
from middleware.login_queries import create_session_token
=======
from middleware import security
>>>>>>> 5723d181
from middleware.security import (
    get_api_key_from_header,
    get_authorization_header,
    extract_api_key_from_header,
    check_for_properly_formatted_authorization_header,
    check_for_header_with_authorization_key,
    check_api_key_associated_with_user,
    check_api_key,
    check_permissions,
)
<<<<<<< HEAD
from middleware.util import get_env_variable
from tests.helper_scripts.helper_functions import (
    create_test_user,
    UserInfo,
    give_user_admin_role,
    create_api_key_db,
)
from tests.fixtures import dev_db_connection

dotenv.load_dotenv()


def test_api_key_exists_in_users_table_with_admin_role(test_client, session):
    test_user = create_test_user(session)
    give_user_admin_role(session, UserInfo(test_user.email, ""))
    api_key = create_api_key_db(session, test_user.id)
    result = validate_api_key(api_key, "", "", session)
    assert result is None


def test_api_key_exists_in_users_table_with_non_admin_role(test_client, session):
    test_user = create_test_user(session)
    api_key = create_api_key_db(session, test_user.id)
    result = validate_api_key(api_key, "", "", session)
    assert result is None


def test_api_key_not_in_users_table_but_in_session_tokens_table(dev_db_connection, test_client, session):
    # TODO: REWORK
    cursor = dev_db_connection.cursor()
    test_user = create_test_user(session)
    token = create_session_token(DatabaseClient(cursor, session), test_user.id, test_user.email)
    dev_db_connection.commit()
    result = validate_api_key(token, "", "", session)
    assert result is None


def test_expired_session_token(dev_db_connection, test_client, session):
    cursor = dev_db_connection.cursor()
    test_user = create_test_user(session)
    token = create_session_token(DatabaseClient(cursor, session), test_user.id, test_user.email)
    cursor.execute(
        f"UPDATE session_tokens SET expiration_date = '{datetime.date(year=2020, month=3, day=4)}' WHERE token = '{token}'"
    )
    dev_db_connection.commit()
    with pytest.raises(ExpiredAPIKeyError):
        result = validate_api_key(token, "", "", session)


def test_session_token_with_admin_role(dev_db_connection, test_client, session):
    # TODO: REWORK
    cursor = dev_db_connection.cursor()
    test_user = create_test_user(session)
    give_user_admin_role(session, UserInfo(test_user.email, ""))
    token = create_session_token(DatabaseClient(cursor, session), test_user.id, test_user.email)
    dev_db_connection.commit()
    result = validate_api_key(token, "", "", session)
    assert result is None


def test_api_key_exists_in_access_tokens_table(dev_db_connection, test_client, session):
    cursor = dev_db_connection.cursor()
    token = uuid.uuid4().hex
    expiration = datetime.datetime(year=2030, month=1, day=1)
    cursor.execute(
        f"insert into access_tokens (token, expiration_date) values (%s, %s)",
        (token, expiration),
    )
    dev_db_connection.commit()
    result = validate_api_key(token, "", "", session)
    assert result is None


def test_api_key_not_exist_in_any_table(dev_db_connection, test_client, session):
    token = uuid.uuid4().hex
    with pytest.raises(InvalidAPIKeyError) as e:
        result = validate_api_key(token, "", "", session)
    assert "API Key not found" in str(e.value)


def test_admin_only_action_with_non_admin_role(test_client, session):
    test_user = create_test_user(session)
    api_key = create_api_key_db(session, test_user.id)
    with pytest.raises(InvalidRoleError) as e:
        result = validate_api_key(api_key, "datasources", "PUT", session)
    assert "You do not have permission to access this endpoint" in str(e.value)


def test_admin_only_action_with_admin_role(test_client, session):
    test_user = create_test_user(session)
    give_user_admin_role(session, UserInfo(test_user.email, ""))
    api_key = create_api_key_db(session, test_user.id)
    result = validate_api_key(api_key, "datasources", "PUT", session)
    assert result is None
=======
from middleware.decorators import api_key_required
from tests.helper_scripts.DynamicMagicMock import DynamicMagicMock

PATCH_ROOT = "middleware.security"
>>>>>>> 5723d181


@pytest.fixture
def app() -> Flask:
    app = Flask(__name__)
    app.config["TESTING"] = True
    app.config["SQLALCHEMY_ECHO"] = True
    app.config["SQLALCHEMY_DATABASE_URI"] = get_env_variable(
        "DEV_DB_CONN_STRING"
    )
    db.init_app(app)
    return app


@pytest.fixture
def client(app: Flask):
    return app.test_client()


@pytest.fixture
def mock_request_headers(monkeypatch):
    mock = MagicMock()
    monkeypatch.setattr(flask, "request", mock)
    return mock


@pytest.fixture
def mock_validate_api_key(monkeypatch):
    mock = MagicMock()
    monkeypatch.setattr(security, "validate_api_key", mock)
    return mock


@pytest.fixture
def dummy_route():
    @api_key_required
    def _dummy_route():
        return "This is a protected route", HTTPStatus.OK.value

    return _dummy_route


DUMMY_AUTHORIZATION = {"Authorization": "Basic valid_api_key"}


class ValidateHeaderMocks(DynamicMagicMock):
    check_for_header_with_authorization_key: MagicMock
    extract_api_key_from_header: MagicMock
    api_key: MagicMock


def test_validate_header():
    mock = ValidateHeaderMocks(
        patch_root=PATCH_ROOT,
        mocks_to_patch=[
            "check_for_header_with_authorization_key",
            "extract_api_key_from_header",
        ],
    )
    mock.extract_api_key_from_header.return_value = mock.api_key
    api_key = get_api_key_from_header()
    mock.check_for_header_with_authorization_key.assert_called_once()
    mock.extract_api_key_from_header.assert_called_once()
    assert api_key == mock.api_key


def test_get_authorization_header():
    # Mock the request headers
    request = MagicMock()
    request.headers = {"Authorization": "Bearer token123"}

    # Patch the request object to return our mocked request
    with patch(f"{PATCH_ROOT}.request", request):
        # Test with a valid authorization header
        authorization_header = get_authorization_header()
        assert authorization_header == ["Bearer", "token123"]

        # Test with a different authorization header format
        request.headers = {"Authorization": "Basic QWxhZGRpbjpvcGVuIHNlc2FtZQ=="}
        authorization_header = get_authorization_header()
        assert authorization_header == ["Basic", "QWxhZGRpbjpvcGVuIHNlc2FtZQ=="]


class ExtractApiKeyFromHeaderMocks(DynamicMagicMock):
    get_authorization_header: MagicMock
    check_for_properly_formatted_authorization_header: MagicMock


def test_extract_api_key_from_header():
    mock = ExtractApiKeyFromHeaderMocks(
        patch_root=PATCH_ROOT,
        mocks_to_patch=[
            "get_authorization_header",
            "check_for_properly_formatted_authorization_header",
        ],
        return_values={
            "get_authorization_header": ["Basic", "QWxhZGRpbjpvcGVuIHNlc2FtZQ=="],
        },
    )

    api_key = extract_api_key_from_header()
    mock.get_authorization_header.assert_called_once()
    mock.check_for_properly_formatted_authorization_header.assert_called_once()
    assert api_key == "QWxhZGRpbjpvcGVuIHNlc2FtZQ=="


@pytest.fixture
def mock_abort(monkeypatch):
    mock = MagicMock()
    monkeypatch.setattr(f"{PATCH_ROOT}.abort", mock)
    return mock


def test_check_for_properly_formatted_authorization_header_success(mock_abort):
    authorization_header = ["Basic", "QWxhZGRpbjpvcGVuIHNlc2FtZQ=="]
    check_for_properly_formatted_authorization_header(authorization_header)
    mock_abort.assert_not_called()


def test_check_for_properly_formatted_authorization_header_failure_not_basic(
    mock_abort,
):
    authorization_header = ["Bearer", "QWxhZGRpbjpvcGVuIHNlc2FtZQ=="]
    check_for_properly_formatted_authorization_header(authorization_header)
    mock_abort.assert_called_once_with(
        code=HTTPStatus.BAD_REQUEST,
        message="Please provide a properly formatted Basic token and API key",
    )


def test_check_for_properly_formatted_authorization_header_failure_not_properly_formatted(
    mock_abort,
):
    authorization_header = ["Basic"]
    check_for_properly_formatted_authorization_header(authorization_header)
    mock_abort.assert_called_once_with(
        code=HTTPStatus.BAD_REQUEST,
        message="Please provide a properly formatted Basic token and API key",
    )


@pytest.fixture
def mock_request(monkeypatch):
    mock = MagicMock()
    monkeypatch.setattr(f"{PATCH_ROOT}.request", mock)
    return mock


def test_check_for_header_with_authorization_key_success(mock_abort, mock_request):
    mock_request.headers = DUMMY_AUTHORIZATION
    check_for_header_with_authorization_key()
    mock_abort.assert_not_called()


def test_check_for_header_with_authorization_key_failure_no_request_header(
    mock_abort, mock_request
):
    mock_request.headers = None
    check_for_header_with_authorization_key()
    mock_abort.assert_called_once_with(
        code=HTTPStatus.BAD_REQUEST,
        message="Please provide an 'Authorization' key in the request header",
    )


def test_check_for_header_with_authorization_key_failure_no_authorization_header(
    mock_abort, mock_request
):
    mock_request.headers = {"Dummy": "Dummy"}
    check_for_header_with_authorization_key()
    mock_abort.assert_called_once_with(
        code=HTTPStatus.BAD_REQUEST,
        message="Please provide an 'Authorization' key in the request header",
    )


class CheckPermissionsMocks(DynamicMagicMock):
    user_email: MagicMock
    db_client: MagicMock
    get_jwt_identity: MagicMock
    verify_jwt_in_request: MagicMock
    get_db_client: MagicMock
    PermissionsManager: MagicMock
    permissions_manager_instance: MagicMock
    permission: MagicMock
    abort: MagicMock


@pytest.fixture
def check_permissions_mocks():
    mock = CheckPermissionsMocks(
        patch_root=PATCH_ROOT,
        mocks_to_patch=[
            "get_jwt_identity",
            "get_db_client",
            "PermissionsManager",
            "abort",
            "verify_jwt_in_request",
        ],
    )
    mock.get_jwt_identity.return_value = mock.user_email
    mock.get_db_client.return_value = mock.db_client
    mock.PermissionsManager.return_value = mock.permissions_manager_instance
    return mock


def assert_pre_conditional_check_permission_mocks(mock: CheckPermissionsMocks):
    mock.verify_jwt_in_request.assert_called_once()
    mock.get_jwt_identity.assert_called_once()
    mock.get_db_client.assert_called_once()
    mock.PermissionsManager.assert_called_once_with(
        db_client=mock.db_client, user_email=mock.user_email
    )
    mock.permissions_manager_instance.has_permission.assert_called_once_with(
        mock.permission
    )


def test_check_permissions_happy_path(check_permissions_mocks):
    mock = check_permissions_mocks
    mock.permissions_manager_instance.has_permission.return_value = True

    check_permissions(mock.permission)

    assert_pre_conditional_check_permission_mocks(mock)
    mock.abort.assert_not_called()


def test_check_permissions_user_does_not_have_permission(check_permissions_mocks):
    mock = check_permissions_mocks
    mock.permissions_manager_instance.has_permission.return_value = False
    check_permissions(mock.permission)

    assert_pre_conditional_check_permission_mocks(mock)
    mock.abort.assert_called_once_with(
        code=HTTPStatus.FORBIDDEN,
        message="You do not have permission to access this endpoint",
    )


class CheckUserPermissionMocks(DynamicMagicMock):
    db_client: MagicMock
    user_id: MagicMock
    permission: MagicMock
    abort: MagicMock


class GetUserIdFromDatabaseMocks(DynamicMagicMock):
    db_client: MagicMock
    user_id: MagicMock
    api_key: MagicMock


def test_check_api_key_associated_with_user_happy_path(mock_abort):
    mock = GetUserIdFromDatabaseMocks()
    mock.db_client.get_user_by_api_key.return_value = mock.user_id
    check_api_key_associated_with_user(mock.db_client, mock.api_key)
    mock.db_client.get_user_by_api_key.assert_called_once_with(mock.api_key)
    mock_abort.assert_not_called()


def test_check_api_key_associated_with_user_invalid_api_key(mock_abort):
    mock = GetUserIdFromDatabaseMocks()
    mock.db_client.get_user_by_api_key.return_value = None
    check_api_key_associated_with_user(mock.db_client, mock.api_key)
    mock.db_client.get_user_by_api_key.assert_called_once_with(mock.api_key)
    mock_abort.assert_called_once_with(HTTPStatus.UNAUTHORIZED, "Invalid API Key")


class CheckApiKeyMocks(DynamicMagicMock):
    permission: MagicMock
    db_client: MagicMock
    get_db_client: MagicMock
    get_api_key_from_header: MagicMock
    check_api_key_associated_with_user: MagicMock
    api_key: MagicMock


def test_check_api_key():
    mock = CheckApiKeyMocks(
        patch_root=PATCH_ROOT,
        mocks_to_patch=[
            "check_api_key_associated_with_user",
            "get_db_client",
            "get_api_key_from_header",
        ],
    )
    mock.get_api_key_from_header.return_value = mock.api_key
    mock.get_db_client.return_value = mock.db_client

    check_api_key()

    mock.get_api_key_from_header.assert_called_once()
    mock.get_db_client.assert_called_once()
    mock.check_api_key_associated_with_user.assert_called_once_with(
        mock.db_client, mock.api_key
    )<|MERGE_RESOLUTION|>--- conflicted
+++ resolved
@@ -10,15 +10,7 @@
 
 from flask import Flask
 
-<<<<<<< HEAD
-from conftest import test_client, monkeymodule, session
-from database_client.database_client import DatabaseClient
 from middleware import security
-from middleware.models import db
-from middleware.login_queries import create_session_token
-=======
-from middleware import security
->>>>>>> 5723d181
 from middleware.security import (
     get_api_key_from_header,
     get_authorization_header,
@@ -29,107 +21,10 @@
     check_api_key,
     check_permissions,
 )
-<<<<<<< HEAD
-from middleware.util import get_env_variable
-from tests.helper_scripts.helper_functions import (
-    create_test_user,
-    UserInfo,
-    give_user_admin_role,
-    create_api_key_db,
-)
-from tests.fixtures import dev_db_connection
-
-dotenv.load_dotenv()
-
-
-def test_api_key_exists_in_users_table_with_admin_role(test_client, session):
-    test_user = create_test_user(session)
-    give_user_admin_role(session, UserInfo(test_user.email, ""))
-    api_key = create_api_key_db(session, test_user.id)
-    result = validate_api_key(api_key, "", "", session)
-    assert result is None
-
-
-def test_api_key_exists_in_users_table_with_non_admin_role(test_client, session):
-    test_user = create_test_user(session)
-    api_key = create_api_key_db(session, test_user.id)
-    result = validate_api_key(api_key, "", "", session)
-    assert result is None
-
-
-def test_api_key_not_in_users_table_but_in_session_tokens_table(dev_db_connection, test_client, session):
-    # TODO: REWORK
-    cursor = dev_db_connection.cursor()
-    test_user = create_test_user(session)
-    token = create_session_token(DatabaseClient(cursor, session), test_user.id, test_user.email)
-    dev_db_connection.commit()
-    result = validate_api_key(token, "", "", session)
-    assert result is None
-
-
-def test_expired_session_token(dev_db_connection, test_client, session):
-    cursor = dev_db_connection.cursor()
-    test_user = create_test_user(session)
-    token = create_session_token(DatabaseClient(cursor, session), test_user.id, test_user.email)
-    cursor.execute(
-        f"UPDATE session_tokens SET expiration_date = '{datetime.date(year=2020, month=3, day=4)}' WHERE token = '{token}'"
-    )
-    dev_db_connection.commit()
-    with pytest.raises(ExpiredAPIKeyError):
-        result = validate_api_key(token, "", "", session)
-
-
-def test_session_token_with_admin_role(dev_db_connection, test_client, session):
-    # TODO: REWORK
-    cursor = dev_db_connection.cursor()
-    test_user = create_test_user(session)
-    give_user_admin_role(session, UserInfo(test_user.email, ""))
-    token = create_session_token(DatabaseClient(cursor, session), test_user.id, test_user.email)
-    dev_db_connection.commit()
-    result = validate_api_key(token, "", "", session)
-    assert result is None
-
-
-def test_api_key_exists_in_access_tokens_table(dev_db_connection, test_client, session):
-    cursor = dev_db_connection.cursor()
-    token = uuid.uuid4().hex
-    expiration = datetime.datetime(year=2030, month=1, day=1)
-    cursor.execute(
-        f"insert into access_tokens (token, expiration_date) values (%s, %s)",
-        (token, expiration),
-    )
-    dev_db_connection.commit()
-    result = validate_api_key(token, "", "", session)
-    assert result is None
-
-
-def test_api_key_not_exist_in_any_table(dev_db_connection, test_client, session):
-    token = uuid.uuid4().hex
-    with pytest.raises(InvalidAPIKeyError) as e:
-        result = validate_api_key(token, "", "", session)
-    assert "API Key not found" in str(e.value)
-
-
-def test_admin_only_action_with_non_admin_role(test_client, session):
-    test_user = create_test_user(session)
-    api_key = create_api_key_db(session, test_user.id)
-    with pytest.raises(InvalidRoleError) as e:
-        result = validate_api_key(api_key, "datasources", "PUT", session)
-    assert "You do not have permission to access this endpoint" in str(e.value)
-
-
-def test_admin_only_action_with_admin_role(test_client, session):
-    test_user = create_test_user(session)
-    give_user_admin_role(session, UserInfo(test_user.email, ""))
-    api_key = create_api_key_db(session, test_user.id)
-    result = validate_api_key(api_key, "datasources", "PUT", session)
-    assert result is None
-=======
 from middleware.decorators import api_key_required
 from tests.helper_scripts.DynamicMagicMock import DynamicMagicMock
 
 PATCH_ROOT = "middleware.security"
->>>>>>> 5723d181
 
 
 @pytest.fixture
