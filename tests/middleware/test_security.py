<<<<<<< HEAD
def test_api_required_user_not_found():
    """
    Test that the api_required decorator properly returns
    the expected result when a user doesn't exist
    :return:
    """
    pass  # TODO
=======
import datetime
import uuid
from http import HTTPStatus
from typing import Callable

import flask
import pytest
from unittest.mock import patch, MagicMock

import requests
from flask import Flask

from middleware import security
from middleware.custom_exceptions import UserNotFoundError
from middleware.login_queries import create_session_token
from middleware.security import (
    validate_api_key,
    APIKeyStatus,
    api_required,
    NoAPIKeyError,
    ExpiredAPIKeyError,
    InvalidAPIKeyError,
    InvalidRoleError,
)
from tests.helper_functions import (
    create_test_user,
    UserInfo,
    give_user_admin_role,
    create_api_key_db,
)
from tests.fixtures import dev_db_connection


def test_api_key_exists_in_users_table_with_admin_role(dev_db_connection):
    cursor = dev_db_connection.cursor()
    test_user = create_test_user(cursor)
    give_user_admin_role(dev_db_connection, UserInfo(test_user.email, ""))
    api_key = create_api_key_db(cursor, test_user.id)
    dev_db_connection.commit()
    result = validate_api_key(api_key, "", "")
    assert result is None


def test_api_key_exists_in_users_table_with_non_admin_role(dev_db_connection):
    cursor = dev_db_connection.cursor()
    test_user = create_test_user(cursor)
    api_key = create_api_key_db(cursor, test_user.id)
    dev_db_connection.commit()
    result = validate_api_key(api_key, "", "")
    assert result is None


def test_api_key_not_in_users_table_but_in_session_tokens_table(dev_db_connection):
    cursor = dev_db_connection.cursor()
    test_user = create_test_user(cursor)
    token = create_session_token(cursor, test_user.id, test_user.email)
    dev_db_connection.commit()
    result = validate_api_key(token, "", "")
    assert result is None


def test_expired_session_token(dev_db_connection):
    cursor = dev_db_connection.cursor()
    test_user = create_test_user(cursor)
    token = create_session_token(cursor, test_user.id, test_user.email)
    cursor.execute(
        f"UPDATE session_tokens SET expiration_date = '{datetime.date(year=2020, month=3, day=4)}' WHERE token = '{token}'"
    )
    dev_db_connection.commit()
    with pytest.raises(ExpiredAPIKeyError):
        result = validate_api_key(token, "", "")


def test_session_token_with_admin_role(dev_db_connection):
    cursor = dev_db_connection.cursor()
    test_user = create_test_user(cursor)
    give_user_admin_role(dev_db_connection, UserInfo(test_user.email, ""))
    token = create_session_token(cursor, test_user.id, test_user.email)
    dev_db_connection.commit()
    result = validate_api_key(token, "", "")
    assert result is None


def test_api_key_exists_in_access_tokens_table(dev_db_connection):
    cursor = dev_db_connection.cursor()
    token = uuid.uuid4().hex
    expiration = datetime.datetime(year=2030, month=1, day=1)
    cursor.execute(
        f"insert into access_tokens (token, expiration_date) values (%s, %s)",
        (token, expiration),
    )
    dev_db_connection.commit()
    result = validate_api_key(token, "", "")
    assert result is None


def test_api_key_not_exist_in_any_table(dev_db_connection):
    token = uuid.uuid4().hex
    with pytest.raises(InvalidAPIKeyError) as e:
        result = validate_api_key(token, "", "")
    assert "API Key not found" in str(e.value)


def test_expired_access_token_in_access_tokens_table(dev_db_connection):
    cursor = dev_db_connection.cursor()
    token = uuid.uuid4().hex
    expiration = datetime.datetime(year=1999, month=1, day=1)
    cursor.execute(
        f"insert into access_tokens (token, expiration_date) values (%s, %s)",
        (token, expiration),
    )
    dev_db_connection.commit()
    with pytest.raises(InvalidAPIKeyError) as e:
        result = validate_api_key(token, "", "")
    assert "API Key not found" in str(e.value)


def test_admin_only_action_with_non_admin_role(dev_db_connection):
    cursor = dev_db_connection.cursor()
    test_user = create_test_user(cursor)
    api_key = create_api_key_db(cursor, test_user.id)
    dev_db_connection.commit()
    with pytest.raises(InvalidRoleError) as e:
        result = validate_api_key(api_key, "datasources", "PUT")
    assert "You do not have permission to access this endpoint" in str(e.value)


def test_admin_only_action_with_admin_role(dev_db_connection):
    cursor = dev_db_connection.cursor()
    test_user = create_test_user(cursor)
    give_user_admin_role(dev_db_connection, UserInfo(test_user.email, ""))
    api_key = create_api_key_db(cursor, test_user.id)
    dev_db_connection.commit()
    result = validate_api_key(api_key, "datasources", "PUT")
    assert result is None

@pytest.fixture
def app() -> Flask:
    app = Flask(__name__)
    return app


@pytest.fixture
def client(app: Flask):
    return app.test_client()


@pytest.fixture
def mock_request_headers(monkeypatch):
    mock = MagicMock()
    monkeypatch.setattr(flask, "request", mock)
    return mock


@pytest.fixture
def mock_validate_api_key(monkeypatch):
    mock = MagicMock()
    monkeypatch.setattr(security, "validate_api_key", mock)
    return mock


@pytest.fixture
def dummy_route():
    @api_required
    def _dummy_route():
        return "This is a protected route", HTTPStatus.OK.value

    return _dummy_route


def test_api_required_happy_path(
    app, client, mock_request_headers, mock_validate_api_key, dummy_route: Callable
):
    mock_validate_api_key.return_value = None
    with app.test_request_context(headers={"Authorization": "Bearer valid_api_key"}):
        response = dummy_route()
        assert response == ("This is a protected route", HTTPStatus.OK.value)


def test_api_required_api_key_expired(
    app, client, mock_request_headers, mock_validate_api_key, dummy_route: Callable
):
    mock_validate_api_key.side_effect = ExpiredAPIKeyError("The provided API key has expired")
    with app.test_request_context(headers={"Authorization": "Bearer valid_api_key"}):
        response = dummy_route()
        assert response == ({"message": "The provided API key has expired"}, HTTPStatus.UNAUTHORIZED.value)


def test_api_required_expired_api_key(
    app, client, mock_request_headers, mock_validate_api_key, dummy_route: Callable
):
    mock_validate_api_key.side_effect = ExpiredAPIKeyError("The provided API key has expired")
    with app.test_request_context(headers={"Authorization": "Bearer expired_api_key"}):
        response = dummy_route()
        assert response == (
            {"message": "The provided API key has expired"},
            HTTPStatus.UNAUTHORIZED.value,
        )


def test_api_required_no_api_key_in_request_header(
    app, client, mock_request_headers, mock_validate_api_key, dummy_route: Callable
):
    with app.test_request_context(headers={"Authorization": "Bearer"}):
        response = dummy_route()
        assert response == (
            {"message": "Please provide a properly formatted bearer token and API key"},
            HTTPStatus.BAD_REQUEST.value,
        )


def test_api_required_invalid_role(
    app, client, mock_request_headers, mock_validate_api_key, dummy_route: Callable
):
    mock_validate_api_key.side_effect = InvalidRoleError(
        "You do not have permission to access this endpoint"
    )
    with app.test_request_context(headers={"Authorization": "Bearer valid_api_key"}):
        response = dummy_route()
        assert response == (
            {"message": "You do not have permission to access this endpoint"},
            HTTPStatus.FORBIDDEN.value,
        )


def test_api_required_not_authorization_key_in_request_header(
    app, client, mock_request_headers, mock_validate_api_key, dummy_route: Callable
):
    with app.test_request_context(headers={}):
        response = dummy_route()
        assert response == (
            {"message": "Please provide an 'Authorization' key in the request header"},
            HTTPStatus.BAD_REQUEST.value,
        )


def test_api_required_improperly_formatted_authorization_key(
    app, client, mock_request_headers, mock_validate_api_key, dummy_route: Callable
):
    with app.test_request_context(headers={"Authorization": "Bearer"}):
        response = dummy_route()
        assert response == (
            {"message": "Please provide a properly formatted bearer token and API key"},
            HTTPStatus.BAD_REQUEST.value,
        )


def test_api_required_undefined_api_key(
    app, client, mock_request_headers, mock_validate_api_key, dummy_route: Callable
):
    with app.test_request_context(headers={"Authorization": "Bearer undefined"}):
        response = dummy_route()
        assert response == (
            {"message": "Please provide an API key"},
            HTTPStatus.BAD_REQUEST.value,
        )
>>>>>>> 76e782e9
<|MERGE_RESOLUTION|>--- conflicted
+++ resolved
@@ -1,12 +1,3 @@
-<<<<<<< HEAD
-def test_api_required_user_not_found():
-    """
-    Test that the api_required decorator properly returns
-    the expected result when a user doesn't exist
-    :return:
-    """
-    pass  # TODO
-=======
 import datetime
 import uuid
 from http import HTTPStatus
@@ -262,5 +253,4 @@
         assert response == (
             {"message": "Please provide an API key"},
             HTTPStatus.BAD_REQUEST.value,
-        )
->>>>>>> 76e782e9
+        )