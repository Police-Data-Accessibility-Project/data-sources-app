import datetime
import uuid
from http import HTTPStatus
from typing import Callable

import dotenv
import flask
import pytest
from unittest.mock import MagicMock, patch

from flask import Flask

from middleware import security
from middleware.access_logic import (
    InvalidAuthorizationHeaderException,
    InvalidAPIKeyException,
)
from middleware.security import (
    check_api_key_associated_with_user,
    check_api_key,
    check_permissions,
    INVALID_API_KEY_MESSAGE,
)
from middleware.decorators import api_key_required
from tests.helper_scripts.DynamicMagicMock import DynamicMagicMock
from tests.helper_scripts.common_mocks_and_patches import patch_abort

PATCH_ROOT = "middleware.security"


@pytest.fixture
<<<<<<< HEAD
def app() -> Flask:
    app = Flask(__name__)
    app.config["TESTING"] = True
    app.config["SQLALCHEMY_ECHO"] = True
    app.config["SQLALCHEMY_DATABASE_URI"] = get_env_variable(
        "DEV_DB_CONN_STRING"
    )
    db.init_app(app)
    return app


@pytest.fixture
def client(app: Flask):
    return app.test_client()


@pytest.fixture
def mock_request_headers(monkeypatch):
    mock = MagicMock()
    monkeypatch.setattr(flask, "request", mock)
    return mock


@pytest.fixture
def mock_validate_api_key(monkeypatch):
    mock = MagicMock()
    monkeypatch.setattr(security, "validate_api_key", mock)
    return mock


@pytest.fixture
=======
>>>>>>> 7365003e
def dummy_route():
    @api_key_required
    def _dummy_route():
        return "This is a protected route", HTTPStatus.OK.value

    return _dummy_route


DUMMY_AUTHORIZATION = {"Authorization": "Basic valid_api_key"}


@pytest.fixture
def mock_abort(monkeypatch) -> MagicMock:
    return patch_abort(monkeypatch, path=PATCH_ROOT)


class CheckPermissionsMocks(DynamicMagicMock):
    get_jwt_identity: MagicMock
    verify_jwt_in_request: MagicMock
    get_db_client: MagicMock
    PermissionsManager: MagicMock
    abort: MagicMock


@pytest.fixture
def check_permissions_mocks():
    mock = CheckPermissionsMocks(
        patch_root=PATCH_ROOT,
    )
    mock.get_jwt_identity.return_value = mock.user_email
    mock.get_db_client.return_value = mock.db_client
    mock.PermissionsManager.return_value = mock.permissions_manager_instance
    return mock


def assert_pre_conditional_check_permission_mocks(mock: CheckPermissionsMocks):
    mock.verify_jwt_in_request.assert_called_once()
    mock.get_jwt_identity.assert_called_once()
    mock.get_db_client.assert_called_once()
    mock.PermissionsManager.assert_called_once_with(
        db_client=mock.db_client, user_email=mock.user_email
    )
    mock.permissions_manager_instance.has_permission.assert_called_once_with(
        mock.permission
    )


def test_check_permissions_happy_path(check_permissions_mocks):
    mock = check_permissions_mocks
    mock.permissions_manager_instance.has_permission.return_value = True

    check_permissions(mock.permission)

    assert_pre_conditional_check_permission_mocks(mock)
    mock.abort.assert_not_called()


def test_check_permissions_user_does_not_have_permission(check_permissions_mocks):
    mock = check_permissions_mocks
    mock.permissions_manager_instance.has_permission.return_value = False
    check_permissions(mock.permission)

    assert_pre_conditional_check_permission_mocks(mock)
    mock.abort.assert_called_once_with(
        code=HTTPStatus.FORBIDDEN,
        message="You do not have permission to access this endpoint",
    )


def test_check_api_key_associated_with_user_happy_path(mock_abort):
    mock = MagicMock()
    mock.db_client.get_user_by_api_key.return_value = mock.user_id
    check_api_key_associated_with_user(mock.db_client, mock.api_key)
    mock.db_client.get_user_by_api_key.assert_called_once_with(mock.api_key)
    mock_abort.assert_not_called()


def test_check_api_key_associated_with_user_invalid_api_key(mock_abort):
    mock = MagicMock()
    mock.db_client.get_user_by_api_key.return_value = None
    check_api_key_associated_with_user(mock.db_client, mock.api_key)
    mock.db_client.get_user_by_api_key.assert_called_once_with(mock.api_key)
    mock_abort.assert_called_once_with(HTTPStatus.UNAUTHORIZED, "Invalid API Key")


class CheckApiKeyMocks(DynamicMagicMock):
    get_db_client: MagicMock
    get_api_key_from_request_header: MagicMock
    check_api_key_associated_with_user: MagicMock


def test_check_api_key_happy_path():
    mock = CheckApiKeyMocks(
        patch_root=PATCH_ROOT,
    )
    mock.get_api_key_from_request_header.return_value = mock.api_key
    mock.get_db_client.return_value = mock.db_client

    check_api_key()

    mock.get_api_key_from_request_header.assert_called_once()
    mock.get_db_client.assert_called_once()
    mock.check_api_key_associated_with_user.assert_called_once_with(
        mock.db_client, mock.api_key
    )


@pytest.mark.parametrize(
    "exception",
    [
        InvalidAuthorizationHeaderException,
        InvalidAPIKeyException,
    ],
)
def test_check_api_key_invalid_api_key(exception, mock_abort):
    mock = CheckApiKeyMocks(
        patch_root=PATCH_ROOT,
    )
    mock.get_api_key_from_request_header.side_effect = exception

    check_api_key()

    mock.get_api_key_from_request_header.assert_called_once()
    mock.get_db_client.assert_not_called()
    mock.check_api_key_associated_with_user.assert_not_called()
    mock_abort.assert_called_once_with(
        code=HTTPStatus.UNAUTHORIZED, message=INVALID_API_KEY_MESSAGE
    )<|MERGE_RESOLUTION|>--- conflicted
+++ resolved
@@ -29,40 +29,6 @@
 
 
 @pytest.fixture
-<<<<<<< HEAD
-def app() -> Flask:
-    app = Flask(__name__)
-    app.config["TESTING"] = True
-    app.config["SQLALCHEMY_ECHO"] = True
-    app.config["SQLALCHEMY_DATABASE_URI"] = get_env_variable(
-        "DEV_DB_CONN_STRING"
-    )
-    db.init_app(app)
-    return app
-
-
-@pytest.fixture
-def client(app: Flask):
-    return app.test_client()
-
-
-@pytest.fixture
-def mock_request_headers(monkeypatch):
-    mock = MagicMock()
-    monkeypatch.setattr(flask, "request", mock)
-    return mock
-
-
-@pytest.fixture
-def mock_validate_api_key(monkeypatch):
-    mock = MagicMock()
-    monkeypatch.setattr(security, "validate_api_key", mock)
-    return mock
-
-
-@pytest.fixture
-=======
->>>>>>> 7365003e
 def dummy_route():
     @api_key_required
     def _dummy_route():
