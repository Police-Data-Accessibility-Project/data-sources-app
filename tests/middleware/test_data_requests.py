from http import HTTPStatus
from typing import Optional
from unittest.mock import MagicMock, patch, call

import pytest

from database_client.db_client_dataclasses import WhereMapping, OrderByParameters
from database_client.enums import RelationRoleEnum, ColumnPermissionEnum
from middleware.access_logic import AccessInfo
from middleware.enums import AccessTypeEnum, PermissionsEnum, Relations
from middleware.primary_resource_logic.data_requests import (
    get_data_requests_relation_role,
    RELATION,
    allowed_to_delete_request,
    get_data_requests_wrapper,
    get_data_requests_with_permitted_columns,
    RelatedSourceByIDDTO,
    delete_data_request_related_source,
)
from tests.helper_scripts.DynamicMagicMock import DynamicMagicMock
from tests.helper_scripts.common_mocks_and_patches import (
    patch_and_return_mock,
)
from tests.conftest import FakeAbort, mock_flask_response_manager

PATCH_ROOT = "middleware.primary_resource_logic.data_requests"


@pytest.mark.parametrize(
    "access_type, is_owner, permissions, data_request_id, expected_relation_role",
    (
        (AccessTypeEnum.API_KEY, False, [], 1, RelationRoleEnum.STANDARD),
        (AccessTypeEnum.JWT, False, [], 1, RelationRoleEnum.STANDARD),
        (
            AccessTypeEnum.JWT,
            False,
            [PermissionsEnum.DB_WRITE],
            1,
            RelationRoleEnum.ADMIN,
        ),
        (AccessTypeEnum.JWT, True, [], 1, RelationRoleEnum.OWNER),
        (
            AccessTypeEnum.JWT,
            False,
            [PermissionsEnum.READ_ALL_USER_INFO],
            None,
            RelationRoleEnum.STANDARD,
        ),
    ),
)
def test_get_data_requests_relation_role(
    access_type: AccessTypeEnum,
    is_owner: bool,
    permissions: list[PermissionsEnum],
    data_request_id: Optional[int],
    expected_relation_role: RelationRoleEnum,
):
    mock = MagicMock()
    mock.db_client.user_is_creator_of_data_request.return_value = is_owner
    relation_role = get_data_requests_relation_role(
        db_client=mock.db_client,
        data_request_id=data_request_id,
        access_info=AccessInfo(
            user_email="test_user", access_type=access_type, permissions=permissions
        ),
    )
    assert relation_role == expected_relation_role


class GetFormattedDataRequestsMocks(DynamicMagicMock):
    get_standard_and_owner_zipped_data_requests: MagicMock
    get_data_requests_with_permitted_columns: MagicMock


<<<<<<< HEAD
=======
@pytest.fixture
def get_formatted_data_requests_mocks():
    return GetFormattedDataRequestsMocks(
        patch_root=PATCH_ROOT,
    )


@patch(PATCH_ROOT + ".get_permitted_columns")
def test_get_data_requests_with_permitted_columns(
    mock_get_permitted_columns: MagicMock,
):
    mock = MagicMock()

    results = get_data_requests_with_permitted_columns(
        db_client=mock.db_client,
        relation_role=mock.relation_role,
        dto=mock.dto,
        where_mappings=mock.where_mappings,
    )

    assert results == mock.db_client.get_data_requests.return_value

    # assert results == mock.zipped_data_requests

    mock_get_permitted_columns.assert_called_once_with(
        db_client=mock.db_client,
        relation=RELATION,
        role=mock.relation_role,
        column_permission=ColumnPermissionEnum.READ,
    )
    mock.db_client.get_data_requests.assert_called_once_with(
        columns=mock_get_permitted_columns.return_value,
        where_mappings=mock.where_mappings,
        order_by=OrderByParameters(
            sort_order=mock.dto.sort_order, sort_by=mock.dto.sort_by
        ),
    )


@pytest.fixture
def mock_abort(monkeypatch):
    return patch_and_return_mock(f"{PATCH_ROOT}.abort", monkeypatch)


@pytest.fixture
def mock_make_response(monkeypatch):
    return patch_and_return_mock(f"{PATCH_ROOT}.make_response", monkeypatch)


>>>>>>> 99e4c6d2
def check_allowed_to_delete_request_mock_calls(mock: MagicMock):
    mock.db_client.get_user_id.assert_called_once_with(
        email=mock.access_info.user_email
    )
    mock.db_client.user_is_creator_of_data_request.assert_called_once_with(
        user_id=mock.db_client.get_user_id.return_value,
        data_request_id=mock.data_request_id,
    )


def test_allowed_to_delete_request_user_is_creator():
    mock = MagicMock()
    mock.db_client.user_is_creator_of_data_request.return_value = True
    mock.access_info.permissions = []
    assert allowed_to_delete_request(
        access_info=mock.access_info,
        data_request_id=mock.data_request_id,
        db_client=mock.db_client,
    )
    check_allowed_to_delete_request_mock_calls(mock)


def test_allowed_to_delete_request_has_permissions():
    mock = MagicMock()
    mock.db_client.user_is_creator_of_data_request.return_value = False
    mock.access_info.permissions = [PermissionsEnum.DB_WRITE]
    assert allowed_to_delete_request(
        access_info=mock.access_info,
        data_request_id=mock.data_request_id,
        db_client=mock.db_client,
    )
    check_allowed_to_delete_request_mock_calls(mock)


#
def test_allowed_to_delete_request_user_not_creator_and_without_permissions():
    mock = MagicMock()
    mock.access_info.permissions = []
    mock.db_client.user_is_creator_of_data_request.return_value = False
    assert (
        allowed_to_delete_request(
            access_info=mock.access_info,
            data_request_id=mock.data_request_id,
            db_client=mock.db_client,
        )
        is False
    )
    check_allowed_to_delete_request_mock_calls(mock)


@pytest.fixture
def data_request_delete_related_source_mocks(
    mock_flask_response_manager: MagicMock, monkeypatch
):
    mock = MagicMock()
    mock.flask_response_manager = mock_flask_response_manager
    monkeypatch.setattr(mock, f"{PATCH_ROOT}.DatabaseClient", mock.DatabaseClient)
    mock.db_client = MagicMock()
    mock.dto = RelatedSourceByIDDTO(
        resource_id=mock.resource_id,
        data_source_id=mock.data_source_id,
    )
    mock.access_info = MagicMock()
    return mock


def _check_delete_request_source_relation_called(
    mock_DatabaseClient: MagicMock, mock: MagicMock, id_column_value: str
):
    mock_DatabaseClient.delete_request_source_relation.assert_called_once_with(
        mock.db_client, id_column_name="id", id_column_value=id_column_value
    )


def _check_get_user_id_called(mock: MagicMock):
    mock.db_client.get_user_id.assert_called_once_with(
        email=mock.access_info.user_email
    )


def _check_user_is_creator_of_data_request_called(mock: MagicMock):
    mock.db_client.user_is_creator_of_data_request.assert_called_once_with(
        user_id=mock.user_id, data_request_id=mock.resource_id
    )


def _check_select_from_relation_called(mock: MagicMock):
    mock.db_client._select_from_relation.assert_called_once_with(
        relation_name=Relations.RELATED_SOURCES.value,
        where_mappings={
            "request_id": mock.resource_id,
            "source_id": mock.data_source_id,
        },
        columns=["id"],
    )


def setup_delete_data_request_db_client_mocks(
    mock: MagicMock, user_is_creator: bool = True
):
    mock.db_client._select_from_relation.return_value = [{"id": mock.link_id}]
    mock.db_client.get_user_id.return_value = mock.user_id
    mock.db_client.user_is_creator_of_data_request.return_value = user_is_creator


@patch(f"{PATCH_ROOT}.DatabaseClient")
def test_delete_data_request_related_source_happy_path(
    mock_DatabaseClient,
    data_request_delete_related_source_mocks,
):
    mock = data_request_delete_related_source_mocks
    setup_delete_data_request_db_client_mocks(mock)

    delete_data_request_related_source(
        db_client=mock.db_client,
        access_info=mock.access_info,
        dto=mock.dto,
    )
    _check_common_delete_data_request_calls(mock)
    _check_delete_request_source_relation_called(
        mock_DatabaseClient, mock, id_column_value=mock.link_id
    )
    mock.flask_response_manager.make_response.assert_called_once_with(
        {"message": "Request-Source association deleted."},
        HTTPStatus.OK,
    )


def test_delete_data_request_related_source_user_not_creator(
    data_request_delete_related_source_mocks,
):
    mock = data_request_delete_related_source_mocks
    setup_delete_data_request_db_client_mocks(mock, user_is_creator=False)

    with pytest.raises(FakeAbort):
        delete_data_request_related_source(
            db_client=mock.db_client,
            access_info=mock.access_info,
            dto=mock.dto,
        )
    _check_common_delete_data_request_calls(mock)
    mock.delete_request_source_relation.assert_not_called()
    mock.flask_response_manager.abort.assert_called_once_with(
        message="You do not have permission to delete this Request-Source association.",
        code=HTTPStatus.FORBIDDEN,
    )


def _check_common_delete_data_request_calls(mock: MagicMock):
    _check_select_from_relation_called(mock)
    _check_get_user_id_called(mock)
    _check_user_is_creator_of_data_request_called(mock)


@patch(f"{PATCH_ROOT}.DatabaseClient")
def test_delete_data_request_related_source_user_is_admin(
    mock_DatabaseClient,
    data_request_delete_related_source_mocks,
):
    mock = data_request_delete_related_source_mocks
    setup_delete_data_request_db_client_mocks(mock, user_is_creator=False)

    mock.access_info.permissions = [PermissionsEnum.DB_WRITE]
    delete_data_request_related_source(
        db_client=mock.db_client,
        access_info=mock.access_info,
        dto=mock.dto,
    )
    _check_common_delete_data_request_calls(mock)
    _check_delete_request_source_relation_called(
        mock_DatabaseClient, mock, id_column_value=mock.link_id
    )
    mock.flask_response_manager.make_response.assert_called_once_with(
        {"message": "Request-Source association deleted."},
        HTTPStatus.OK,
    )<|MERGE_RESOLUTION|>--- conflicted
+++ resolved
@@ -72,58 +72,6 @@
     get_data_requests_with_permitted_columns: MagicMock
 
 
-<<<<<<< HEAD
-=======
-@pytest.fixture
-def get_formatted_data_requests_mocks():
-    return GetFormattedDataRequestsMocks(
-        patch_root=PATCH_ROOT,
-    )
-
-
-@patch(PATCH_ROOT + ".get_permitted_columns")
-def test_get_data_requests_with_permitted_columns(
-    mock_get_permitted_columns: MagicMock,
-):
-    mock = MagicMock()
-
-    results = get_data_requests_with_permitted_columns(
-        db_client=mock.db_client,
-        relation_role=mock.relation_role,
-        dto=mock.dto,
-        where_mappings=mock.where_mappings,
-    )
-
-    assert results == mock.db_client.get_data_requests.return_value
-
-    # assert results == mock.zipped_data_requests
-
-    mock_get_permitted_columns.assert_called_once_with(
-        db_client=mock.db_client,
-        relation=RELATION,
-        role=mock.relation_role,
-        column_permission=ColumnPermissionEnum.READ,
-    )
-    mock.db_client.get_data_requests.assert_called_once_with(
-        columns=mock_get_permitted_columns.return_value,
-        where_mappings=mock.where_mappings,
-        order_by=OrderByParameters(
-            sort_order=mock.dto.sort_order, sort_by=mock.dto.sort_by
-        ),
-    )
-
-
-@pytest.fixture
-def mock_abort(monkeypatch):
-    return patch_and_return_mock(f"{PATCH_ROOT}.abort", monkeypatch)
-
-
-@pytest.fixture
-def mock_make_response(monkeypatch):
-    return patch_and_return_mock(f"{PATCH_ROOT}.make_response", monkeypatch)
-
-
->>>>>>> 99e4c6d2
 def check_allowed_to_delete_request_mock_calls(mock: MagicMock):
     mock.db_client.get_user_id.assert_called_once_with(
         email=mock.access_info.user_email
