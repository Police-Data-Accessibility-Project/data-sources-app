from http import HTTPStatus
from unittest.mock import MagicMock

from middleware.agencies import (
    get_agencies_matches,
    get_agencies,
)
from tests.helper_functions import DynamicMagicMock

<<<<<<< HEAD
=======

>>>>>>> abdea69c
class AgenciesMocks(DynamicMagicMock):
    db_client: MagicMock
    page: MagicMock
    results: MagicMock
<<<<<<< HEAD
=======

>>>>>>> abdea69c

def test_get_agencies_matches(monkeypatch):
    mock = AgenciesMocks()
    mock.db_client.get_agencies_from_page = MagicMock(return_value=mock.results)
    mock_process_results = MagicMock(return_value=mock.results)

    # Use monkeypatch to set mock values
    monkeypatch.setattr("middleware.agencies.process_results", mock_process_results)

    # Call function
    results = get_agencies_matches(mock.db_client, mock.page)

    # Check results
    assert results == mock.results
    mock.db_client.get_agencies_from_page.assert_called_once_with(mock.page)
    mock_process_results.assert_called_once_with(mock.results)


def test_get_agencies(monkeypatch):
    mock = AgenciesMocks()

    # Create Mock values
    mock_agencies_matches = [MagicMock() for _ in range(3)]
    mock_get_agencies_matches = MagicMock(return_value=mock_agencies_matches)
    mock_make_response = MagicMock(return_value=mock.response)

<<<<<<< HEAD
    monkeypatch.setattr("middleware.agencies.get_agencies_matches", mock_get_agencies_matches)
=======
    monkeypatch.setattr(
        "middleware.agencies.get_agencies_matches", mock_get_agencies_matches
    )
>>>>>>> abdea69c
    monkeypatch.setattr("middleware.agencies.make_response", mock_make_response)

    # Call function
    response = get_agencies(mock.db_client, mock.page)

    # Check results
    assert response == mock.response
    mock_get_agencies_matches.assert_called_once_with(mock.db_client, mock.page)
    mock_make_response.assert_called_once_with(
        {"count": len(mock_agencies_matches), "data": mock_agencies_matches},
        HTTPStatus.OK,
    )<|MERGE_RESOLUTION|>--- conflicted
+++ resolved
@@ -7,18 +7,12 @@
 )
 from tests.helper_functions import DynamicMagicMock
 
-<<<<<<< HEAD
-=======
 
->>>>>>> abdea69c
 class AgenciesMocks(DynamicMagicMock):
     db_client: MagicMock
     page: MagicMock
     results: MagicMock
-<<<<<<< HEAD
-=======
 
->>>>>>> abdea69c
 
 def test_get_agencies_matches(monkeypatch):
     mock = AgenciesMocks()
@@ -45,13 +39,9 @@
     mock_get_agencies_matches = MagicMock(return_value=mock_agencies_matches)
     mock_make_response = MagicMock(return_value=mock.response)
 
-<<<<<<< HEAD
-    monkeypatch.setattr("middleware.agencies.get_agencies_matches", mock_get_agencies_matches)
-=======
     monkeypatch.setattr(
         "middleware.agencies.get_agencies_matches", mock_get_agencies_matches
     )
->>>>>>> abdea69c
     monkeypatch.setattr("middleware.agencies.make_response", mock_make_response)
 
     # Call function
