from http import HTTPStatus
from unittest.mock import MagicMock

import pytest

from database_client.database_client import DatabaseClient
from database_client.db_client_dataclasses import WhereMapping
from database_client.enums import ColumnPermissionEnum
from middleware.dynamic_request_logic.common_functions import check_for_id
from middleware.dynamic_request_logic.delete_logic import (
    check_for_delete_permissions,
    delete_entry,
)
from middleware.dynamic_request_logic.get_by_id_logic import (
    results_dependent_response,
    get_by_id,
)
from middleware.dynamic_request_logic.get_many_logic import (
    get_many,
    optionally_limit_to_requested_columns,
    check_requested_columns,
)
from middleware.dynamic_request_logic.post_logic import post_entry
from middleware.dynamic_request_logic.put_logic import put_entry
from middleware.dynamic_request_logic.supporting_classes import IDInfo
from middleware.primary_resource_logic.data_requests import RelatedSourceByIDDTO

from middleware.schema_and_dto_logic.response_schemas import EntryDataResponseSchema
from middleware.util_dynamic import call_if_not_none, execute_if_not_none
from tests.fixtures import mock_flask_response_manager, FakeAbort
from tests.helper_scripts.common_mocks_and_patches import (
    patch_and_return_mock,
    multi_monkeypatch,
)

PATCH_ROOT = "middleware.dynamic_request_logic"


@pytest.fixture
def mock_message_response(monkeypatch):
    return patch_and_return_mock(f"{PATCH_ROOT}.message_response", monkeypatch)


@pytest.fixture
def mock_get_permitted_columns(monkeypatch):
    return patch_and_return_mock(f"{PATCH_ROOT}.get_permitted_columns", monkeypatch)


@pytest.fixture
def mock_abort(monkeypatch):
    return patch_and_return_mock(
        f"middleware.flask_response_manager.abort", monkeypatch
    )


def test_results_dependent_response_with_results(monkeypatch):
    mock_message_response = patch_and_return_mock(
        f"{PATCH_ROOT}.get_by_id_logic.message_response", monkeypatch
    )

    results_dependent_response(
        entry_name="test entry",
        results=[{"test": 1}],
    )

    mock_message_response.assert_called_once_with(
        message="test entry found", data={"test": 1}, validation_schema=EntryDataResponseSchema
    )


def test_results_dependent_response_with_no_results(monkeypatch):
    mock_message_response = patch_and_return_mock(
        f"{PATCH_ROOT}.get_by_id_logic.message_response", monkeypatch
    )

    results_dependent_response(
        entry_name="test entry",
        results=[],
    )

    mock_message_response.assert_called_once_with(
        message="test entry not found",
    )


def test_get_by_id(monkeypatch):
    mock = MagicMock()
    monkeypatch.setattr(
        f"{PATCH_ROOT}.get_by_id_logic.results_dependent_response",
        mock.results_dependent_response,
    )
    monkeypatch.setattr(
        f"{PATCH_ROOT}.get_by_id_logic.get_permitted_columns",
        mock.get_permitted_columns,
    )
    monkeypatch.setattr(f"{PATCH_ROOT}.get_by_id_logic.check_for_id", mock.check_for_id)
    id_info = IDInfo(id_column_value=mock.id, id_column_name=mock.id_column_name)
    monkeypatch.setattr(
        f"{PATCH_ROOT}.get_by_id_logic.IDInfo", MagicMock(return_value=id_info)
    )
    result = get_by_id(
        middleware_parameters=mock.mp,
        id=mock.id,
        id_column_name=mock.id_column_name,
        relation_role_parameters=mock.relation_role_parameters,
    )

    mock.check_for_id.assert_called_once_with(
        db_client=mock.mp.db_client, table_name=mock.mp.relation, id_info=id_info
    )

    mock.relation_role_parameters.get_relation_role_from_parameters.assert_called_once_with(
        access_info=mock.mp.access_info
    )

    mock.get_permitted_columns.assert_called_once_with(
        db_client=mock.mp.db_client,
        relation=mock.mp.relation,
        role=mock.relation_role_parameters.get_relation_role_from_parameters.return_value,
        column_permission=ColumnPermissionEnum.READ,
    )

    mock.mp.db_client_method.assert_called_once_with(
        mock.mp.db_client,
<<<<<<< HEAD
        relation=mock.mp.relation,
        columns=mock_get_permitted_columns.return_value,
        where_mappings=[
            WhereMapping(column=mock.id_column_name, value=mock.id)
        ],
=======
        relation_name=mock.mp.relation,
        columns=mock.get_permitted_columns.return_value,
        where_mappings={mock.id_column_name: mock.id},
>>>>>>> 49fe1dd6
    )

    mock.results_dependent_response.assert_called_once_with(
        mock.mp.entry_name, mock.mp.db_client_method.return_value
    )

    assert result == mock.results_dependent_response.return_value


def test_get_many(monkeypatch):
    mock = MagicMock()
    multi_monkeypatch(
        monkeypatch,
        patch_root=f"{PATCH_ROOT}.get_many_logic",
        mock=mock,
        functions_to_patch=[
            "get_permitted_columns",
            "optionally_limit_to_requested_columns",
            "multiple_results_response",
        ],
    )
    result = get_many(
        middleware_parameters=mock.mp,
        page=mock.page,
        relation_role_parameters=mock.relation_role_parameters,
        requested_columns=mock.requested_columns,
    )

    mock.relation_role_parameters.get_relation_role_from_parameters.assert_called_once_with(
        access_info=mock.mp.access_info
    )

    mock.get_permitted_columns.assert_called_once_with(
        db_client=mock.mp.db_client,
        relation=mock.mp.relation,
        role=mock.relation_role_parameters.get_relation_role_from_parameters.return_value,
        column_permission=ColumnPermissionEnum.READ,
    )

    mock.optionally_limit_to_requested_columns.assert_called_once_with(
        mock.get_permitted_columns.return_value, mock.requested_columns
    )

    mock.mp.db_client_method.assert_called_once_with(
        mock.mp.db_client,
        relation=mock.mp.relation,
        columns=mock.optionally_limit_to_requested_columns.return_value,
        page=mock.page,
    )

    mock.multiple_results_response.assert_called_once_with(
        message=f"{mock.mp.entry_name} found",
        data=mock.mp.db_client_method.return_value,
    )

    assert result == mock.multiple_results_response.return_value


@pytest.fixture
def mock_check_requested_columns(monkeypatch) -> MagicMock:
    mock = MagicMock()
    monkeypatch.setattr(f"{PATCH_ROOT}.get_many_logic.check_requested_columns", mock)
    return mock


def test_optionally_limit_to_requested_columns_with_no_requested_columns(
    mock_check_requested_columns,
):
    mock = MagicMock()
    assert mock.permitted_columns == optionally_limit_to_requested_columns(
        permitted_columns=mock.permitted_columns,
        requested_columns=None,
    )
    mock_check_requested_columns.assert_not_called()


def test_optionally_limit_to_requested_columns_with_requested_columns(
    mock_check_requested_columns,
):
    mock = MagicMock()
    assert mock.requested_columns == optionally_limit_to_requested_columns(
        permitted_columns=mock.permitted_columns,
        requested_columns=mock.requested_columns,
    )
    mock_check_requested_columns.assert_called_once_with(
        mock.requested_columns, mock.permitted_columns
    )


def test_execute_if_none_is_none():
    # Nothing should happen, both if None is provided, and if None is not provided (because the default is None)
    execute_if_not_none(None)
    execute_if_not_none()


def test_execute_if_none_is_not_none():
    mock = MagicMock()
    execute_if_not_none(mock)
    mock.execute.assert_called_once()


def test_post_entry(monkeypatch):
    mock = MagicMock()
    multi_monkeypatch(
        monkeypatch,
        patch_root=f"{PATCH_ROOT}.post_logic",
        mock=mock,
        functions_to_patch=[
            "execute_if_not_none",
            "created_id_response",
        ],
    )
    monkeypatch.setattr(
        f"{PATCH_ROOT}.supporting_classes.check_has_permission_to_edit_columns",
        mock.check_has_permission_to_edit_columns,
    )
    result = post_entry(
        middleware_parameters=mock.mp,
        entry=mock.entry,
        pre_insertion_function_with_parameters=mock.pre_insertion_function_with_parameters,
        relation_role_parameters=mock.relation_role_parameters,
    )

    mock.relation_role_parameters.get_relation_role_from_parameters.assert_called_once_with(
        access_info=mock.mp.access_info
    )

    mock.check_has_permission_to_edit_columns.assert_called_once_with(
        db_client=mock.mp.db_client,
        relation=mock.mp.relation,
        role=mock.relation_role_parameters.get_relation_role_from_parameters.return_value,
        columns=list(mock.entry.keys()),
    )

    mock.execute_if_not_none.assert_called_once_with(
        mock.pre_insertion_function_with_parameters
    )

    mock.mp.db_client_method.assert_called_once_with(
        mock.mp.db_client, column_value_mappings=mock.entry
    )

    mock.created_id_response.assert_called_once_with(
        new_id=str(mock.mp.db_client_method.return_value),
        message=f"{mock.mp.entry_name} created.",
    )

    assert result == mock.created_id_response.return_value


def test_put_entry(monkeypatch):
    mock = MagicMock()
    monkeypatch.setattr(
        f"{PATCH_ROOT}.put_logic.message_response",
        mock.message_response,
    )
    monkeypatch.setattr(
        f"{PATCH_ROOT}.supporting_classes.check_has_permission_to_edit_columns",
        mock.check_has_permission_to_edit_columns,
    )

    result = put_entry(
        middleware_parameters=mock.mp,
        entry=mock.entry,
        entry_id=mock.entry_id,
        relation_role_parameters=mock.relation_role_parameters,
    )

    mock.relation_role_parameters.get_relation_role_from_parameters.assert_called_once_with(
        access_info=mock.mp.access_info
    )

    mock.check_has_permission_to_edit_columns.assert_called_once_with(
        db_client=mock.mp.db_client,
        relation=mock.mp.relation,
        role=mock.relation_role_parameters.get_relation_role_from_parameters.return_value,
        columns=list(mock.entry.keys()),
    )

    mock.mp.db_client_method.assert_called_once_with(
        mock.mp.db_client, column_edit_mappings=mock.entry, entry_id=mock.entry_id
    )

    mock.message_response.assert_called_once_with(
        message=f"{mock.mp.entry_name} updated."
    )

    assert result == mock.message_response.return_value


def test_check_for_delete_permission_check_function_returns_true(mock_abort):
    mock_check_function = MagicMock()
    mock_check_function.execute.return_value = True
    check_for_delete_permissions(
        check_function=mock_check_function, entry_name="test entry"
    )
    mock_abort.assert_not_called()


def test_check_for_delete_permission_check_function_returns_false(mock_abort):
    mock_check_function = MagicMock()
    mock_check_function.execute.return_value = False
    check_for_delete_permissions(
        check_function=mock_check_function, entry_name="test entry"
    )
    mock_abort.assert_called_once_with(
        code=HTTPStatus.FORBIDDEN,
        message="You do not have permission to delete this test entry.",
    )


def test_call_if_not_none_is_none():
    mock_func = MagicMock()
    call_if_not_none(None, mock_func)

    assert not mock_func.called


def test_call_if_not_none_is_not_none():
    mock_func = MagicMock()
    call_if_not_none(1, mock_func, a=1)

    mock_func.assert_called_once_with(a=1)


def test_delete_entry(monkeypatch):
    mock = MagicMock()
    multi_monkeypatch(
        monkeypatch,
        patch_root=f"{PATCH_ROOT}.delete_logic",
        mock=mock,
        functions_to_patch=[
            "check_for_id",
            "call_if_not_none",
            "message_response",
        ],
    )

    result = delete_entry(
        middleware_parameters=mock.mp,
        id_info=mock.id_info,
        permission_checking_function=mock.permission_checking_function,
    )

    mock.check_for_id.assert_called_once_with(
        table_name=mock.mp.relation,
        id_info=mock.id_info,
        db_client=mock.mp.db_client,
    )

    mock.call_if_not_none.assert_called_once_with(
        obj=mock.permission_checking_function,
        func=check_for_delete_permissions,
        check_function=mock.permission_checking_function,
        entry_name=mock.mp.entry_name,
    )

    mock.mp.db_client_method.assert_called_once_with(
        mock.mp.db_client,
        id_column_name=mock.id_info.id_column_name,
        id_column_value=mock.check_for_id.return_value,
    )

    mock.message_response.assert_called_once_with(f"{mock.mp.entry_name} deleted.")

    assert result == mock.message_response.return_value


def test_delete_id_not_found(monkeypatch, mock_flask_response_manager):
    mock = MagicMock()
    mock.flask_response_manager = mock_flask_response_manager
    monkeypatch.setattr(mock, f"{PATCH_ROOT}.DatabaseClient", mock.DatabaseClient)
    mock.dto = RelatedSourceByIDDTO(
        resource_id=mock.resource_id,
        data_source_id=mock.data_source_id,
    )
    mock.access_info = MagicMock()
    mock.db_client._select_from_single_relation.return_value = []
    with pytest.raises(FakeAbort):
        delete_entry(
            middleware_parameters=mock.mp,
            id_info=mock.id_info,
            permission_checking_function=mock.permission_checking_function,
        )
    mock.mp.db_client._select_from_single_relation.assert_called_once_with(
        relation_name=mock.mp.relation,
        where_mappings=mock.id_info.where_mappings,
        columns=[mock.id_info.id_column_name],
    )
    mock.db_client.get_user_id.assert_not_called()
    mock.user_is_creator_of_data_request.assert_not_called()
    mock.flask_response_manager.abort.assert_called_once_with(
        message=f"Entry for {mock.id_info.where_mappings} not found.",
        code=HTTPStatus.NOT_FOUND,
    )


def test_check_requested_columns_happy_path(mock_flask_response_manager, monkeypatch):
    mock = MagicMock()
    mock.get_invalid_columns.return_value = []
    monkeypatch.setattr(
        f"{PATCH_ROOT}.get_many_logic.get_invalid_columns", mock.get_invalid_columns
    )
    check_requested_columns(
        requested_columns=mock.requested_columns,
        permitted_columns=mock.permitted_columns,
    )

    mock.get_invalid_columns.assert_called_once_with(
        mock.requested_columns, mock.permitted_columns
    )
    mock_flask_response_manager.abort.assert_not_called()


def test_check_requested_columns_invalid_columns(
    mock_flask_response_manager, monkeypatch
):
    mock = MagicMock()
    mock.get_invalid_columns.return_value = ["invalid_column"]
    monkeypatch.setattr(
        f"{PATCH_ROOT}.get_many_logic.get_invalid_columns", mock.get_invalid_columns
    )
    with pytest.raises(FakeAbort):
        check_requested_columns(
            requested_columns=mock.requested_columns,
            permitted_columns=mock.permitted_columns,
        )

    mock.get_invalid_columns.assert_called_once_with(
        mock.requested_columns, mock.permitted_columns
    )
    mock_flask_response_manager.abort.assert_called_once_with(
        code=HTTPStatus.FORBIDDEN,
        message=f"The following columns are either invalid or not permitted for your access permissions: {mock.get_invalid_columns.return_value}",
    )


def test_check_for_id_happy_path(mock_flask_response_manager):
    mock = MagicMock()
    mock.db_client._select_from_single_relation.return_value = [{"id": 1}]
    mock.id_info.id_column_name = "id"

    result = check_for_id(
        table_name=mock.table_name, id_info=mock.id_info, db_client=mock.db_client
    )

    assert result == 1

    mock.db_client._select_from_single_relation.assert_called_once_with(
        relation_name=mock.table_name,
        where_mappings=mock.id_info.where_mappings,
        columns=[mock.id_info.id_column_name],
    )
    mock_flask_response_manager.abort.assert_not_called()


def test_check_for_id_no_id(mock_flask_response_manager):
    mock = MagicMock()
    mock.db_client._select_from_single_relation.return_value = []
    mock.id_info.id_column_name = "id"

    with pytest.raises(FakeAbort) as e:
        check_for_id(
            table_name=mock.table_name, id_info=mock.id_info, db_client=mock.db_client
        )

    mock.db_client._select_from_single_relation.assert_called_once_with(
        relation_name=mock.table_name,
        where_mappings=mock.id_info.where_mappings,
        columns=[mock.id_info.id_column_name],
    )
    mock_flask_response_manager.abort.assert_called_once_with(
        code=HTTPStatus.NOT_FOUND,
        message=f"Entry for {mock.id_info.where_mappings} not found.",
    )<|MERGE_RESOLUTION|>--- conflicted
+++ resolved
@@ -122,17 +122,11 @@
 
     mock.mp.db_client_method.assert_called_once_with(
         mock.mp.db_client,
-<<<<<<< HEAD
         relation=mock.mp.relation,
-        columns=mock_get_permitted_columns.return_value,
+        columns=mock.get_permitted_columns.return_value,
         where_mappings=[
             WhereMapping(column=mock.id_column_name, value=mock.id)
         ],
-=======
-        relation_name=mock.mp.relation,
-        columns=mock.get_permitted_columns.return_value,
-        where_mappings={mock.id_column_name: mock.id},
->>>>>>> 49fe1dd6
     )
 
     mock.results_dependent_response.assert_called_once_with(
