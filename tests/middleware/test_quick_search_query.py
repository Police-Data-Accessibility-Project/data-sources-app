--- conflicted
+++ resolved
@@ -1,10 +1,7 @@
-<<<<<<< HEAD
+import json
+from unittest.mock import MagicMock
 from datetime import datetime
 from unittest.mock import patch
-=======
-import json
-from unittest.mock import MagicMock
->>>>>>> 76e782e9
 
 import psycopg2
 import pytest
@@ -13,17 +10,13 @@
     unaltered_search_query,
     quick_search_query,
     QUICK_SEARCH_COLUMNS,
-<<<<<<< HEAD
+    quick_search_query_wrapper,
     process_data_source_matches,
     SearchParameters,
     depluralize,
 )
+from tests.helper_functions import (
 from tests.middleware.helper_functions import (
-=======
-    quick_search_query_wrapper,
-)
-from tests.helper_functions import (
->>>>>>> 76e782e9
     has_expected_keys,
     get_most_recent_quick_search_query_log,
 )
@@ -81,7 +74,6 @@
     :param connection_with_test_data: The connection to the test data database.
     :return: None
     """
-<<<<<<< HEAD
     with connection_with_test_data.cursor() as cursor:
         results = quick_search_query(
             SearchParameters(search="Source 1", location="City A"), cursor=cursor
@@ -97,86 +89,6 @@
         assert len(results["data"]) == 0
 
 
-# Test cases
-@pytest.fixture
-def sample_data_source_matches():
-    return [
-        {
-            "airtable_uid": "id1",
-            "field1": "value1",
-            "field_datetime": datetime(2020, 1, 1),
-            "field_array": '["abc","def"]',
-        },
-        {
-            "airtable_uid": "id2",
-            "field2": "value2",
-            "field_datetime": datetime(2021, 2, 2),
-            "field_array": '["hello, world"]',
-        },
-    ]
-
-
-def test_process_data_source_matches(sample_data_source_matches):
-    expected_converted = [
-        {
-            "airtable_uid": "id1",
-            "field1": "value1",
-            "field_datetime": "2020-01-01",
-            "field_array": ["abc", "def"],
-        },
-        {
-            "airtable_uid": "id2",
-            "field2": "value2",
-            "field_datetime": "2021-02-02",
-            "field_array": ["hello, world"],
-        },
-    ]
-    expected_ids = ["id1", "id2"]
-
-    result = process_data_source_matches(sample_data_source_matches)
-
-    assert result.converted == expected_converted
-    assert result.ids == expected_ids
-
-
-def test_depluralize_with_plural_words():
-    term = "apples oranges boxes"
-    expected = "apple orange box"
-    assert depluralize(term) == expected
-
-
-def test_depluralize_with_singular_words():
-    term = "apple orange box"
-    expected = "apple orange box"
-    assert depluralize(term) == expected
-
-
-def test_depluralize_with_mixed_words():
-    term = "apples orange box"
-    expected = "apple orange box"
-    assert depluralize(term) == expected
-
-
-def test_depluralize_with_empty_string():
-    term = ""
-    expected = ""
-    assert depluralize(term) == expected
-=======
-    # TODO: Something about the quick_search_query might be mucking up the savepoints. Address once you fix quick_search's logic issues
-    results = quick_search_query(
-        search="Source 1", location="City A", conn=connection_with_test_data
-    )
-    # Test that results include expected keys
-    assert has_expected_keys(results["data"][0].keys(), QUICK_SEARCH_COLUMNS)
-    assert len(results["data"]) == 1
-    assert results["data"][0]["record_type"] == "Type A"
-    # "Source 3" was listed as pending and shouldn't show up
-    results = quick_search_query(
-        search="Source 3", location="City C", conn=connection_with_test_data
-    )
-    assert len(results["data"]) == 0
-
-
 def test_quick_search_query_no_results(
     connection_with_test_data: psycopg2.extensions.connection,
 ) -> None:
@@ -246,4 +158,69 @@
     mock_make_response.assert_called_with(
         {"count": 0, "message": user_message}, 500
     )
->>>>>>> 76e782e9
+
+
+# Test cases
+@pytest.fixture
+def sample_data_source_matches():
+    return [
+        {
+            "airtable_uid": "id1",
+            "field1": "value1",
+            "field_datetime": datetime(2020, 1, 1),
+            "field_array": '["abc","def"]',
+        },
+        {
+            "airtable_uid": "id2",
+            "field2": "value2",
+            "field_datetime": datetime(2021, 2, 2),
+            "field_array": '["hello, world"]',
+        },
+    ]
+
+
+def test_process_data_source_matches(sample_data_source_matches):
+    expected_converted = [
+        {
+            "airtable_uid": "id1",
+            "field1": "value1",
+            "field_datetime": "2020-01-01",
+            "field_array": ["abc", "def"],
+        },
+        {
+            "airtable_uid": "id2",
+            "field2": "value2",
+            "field_datetime": "2021-02-02",
+            "field_array": ["hello, world"],
+        },
+    ]
+    expected_ids = ["id1", "id2"]
+
+    result = process_data_source_matches(sample_data_source_matches)
+
+    assert result.converted == expected_converted
+    assert result.ids == expected_ids
+
+
+def test_depluralize_with_plural_words():
+    term = "apples oranges boxes"
+    expected = "apple orange box"
+    assert depluralize(term) == expected
+
+
+def test_depluralize_with_singular_words():
+    term = "apple orange box"
+    expected = "apple orange box"
+    assert depluralize(term) == expected
+
+
+def test_depluralize_with_mixed_words():
+    term = "apples orange box"
+    expected = "apple orange box"
+    assert depluralize(term) == expected
+
+
+def test_depluralize_with_empty_string():
+    term = ""
+    expected = ""
+    assert depluralize(term) == expected