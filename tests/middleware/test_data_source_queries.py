--- conflicted
+++ resolved
@@ -1,11 +1,6 @@
-<<<<<<< HEAD
-from http import HTTPStatus
-from unittest.mock import MagicMock
-=======
 from datetime import datetime
 from http import HTTPStatus
 from unittest.mock import MagicMock, patch
->>>>>>> 0264e3b0
 
 import psycopg2
 import pytest
