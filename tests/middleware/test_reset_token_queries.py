import uuid
from datetime import datetime, timedelta
from http import HTTPStatus
from unittest.mock import MagicMock

import pytest

from middleware.custom_exceptions import TokenNotFoundError
from middleware.reset_token_queries import (
    request_reset_password,
    reset_password,
    set_user_password,
    token_is_expired,
    reset_token_validation,
    validate_token,
    InvalidTokenError,
)
from tests.helper_functions import (
    DynamicMagicMock,
)


class RequestResetPasswordMocks(DynamicMagicMock):
    db_client: MagicMock
    email: MagicMock
    user_check_email: MagicMock
    generate_api_key: MagicMock
    token: MagicMock
    send_password_reset_link: MagicMock
    make_response: MagicMock


def test_request_reset_password(monkeypatch):
    mock = RequestResetPasswordMocks()
    mock.generate_api_key.return_value = mock.token

    monkeypatch.setattr(
        "middleware.reset_token_queries.user_check_email", mock.user_check_email
    )
    monkeypatch.setattr(
        "middleware.reset_token_queries.generate_api_key", mock.generate_api_key
    )
    monkeypatch.setattr(
        "middleware.reset_token_queries.send_password_reset_link",
        mock.send_password_reset_link,
    )
    monkeypatch.setattr(
        "middleware.reset_token_queries.make_response", mock.make_response
    )

    request_reset_password(mock.db_client, mock.email)

    mock.user_check_email.assert_called_once_with(mock.db_client, mock.email)
    mock.generate_api_key.assert_called_once()
    mock.db_client.add_reset_token.assert_called_once_with(mock.email, mock.token)
    mock.send_password_reset_link.assert_called_once_with(mock.email, mock.token)
    mock.make_response.assert_called_once_with(
        {
            "message": "An email has been sent to your email address with a link to reset your password. It will be valid for 15 minutes.",
            "token": mock.token,
        },
        HTTPStatus.OK,
    )


class ResetPasswordMocks(DynamicMagicMock):
    db_client: MagicMock
    email: MagicMock
    token: MagicMock
    make_response: MagicMock
    set_user_password: MagicMock
    invalid_token_response: MagicMock
    validate_token: MagicMock


def set_reset_password_monkeypatches(
    monkeypatch: pytest.MonkeyPatch, mock: ResetPasswordMocks
) -> None:
    monkeypatch.setattr(
        "middleware.reset_token_queries.validate_token", mock.validate_token
    )
    monkeypatch.setattr(
        "middleware.reset_token_queries.make_response", mock.make_response
    )
    monkeypatch.setattr(
        "middleware.reset_token_queries.set_user_password",
        mock.set_user_password,
    )
    monkeypatch.setattr(
        "middleware.reset_token_queries.invalid_token_response",
        mock.invalid_token_response,
    )


def test_reset_password_happy_path(monkeypatch):
    mock = ResetPasswordMocks()
    set_reset_password_monkeypatches(monkeypatch, mock)
    mock.validate_token.return_value = mock.email

    reset_password(mock.db_client, mock.token, mock.password)

    mock.invalid_token_response.assert_not_called()
    mock.make_response.assert_called_once_with(
        {"message": "Successfully updated password"}, HTTPStatus.OK
    )
    mock.delete_reset_token.assert_not_called()
    mock.set_user_password.assert_called_once_with(
        mock.db_client, mock.email, mock.password
    )


def test_reset_password_invalid_token(monkeypatch):
    mock = ResetPasswordMocks()
    set_reset_password_monkeypatches(monkeypatch, mock)
    mock.validate_token.side_effect = InvalidTokenError

    reset_password(mock.cursor, mock.token, mock.password)

    mock.invalid_token_response.assert_called_once()
    mock.make_response.assert_not_called()
    mock.set_user_password.assert_not_called()


class ValidateTokenMocks(DynamicMagicMock):
    db_client: MagicMock
    email: MagicMock
    token: MagicMock
    token_data: MagicMock
    token_is_expired: MagicMock


@pytest.fixture
def setup_validate_token_mocks(monkeypatch) -> ValidateTokenMocks:
    mock = ValidateTokenMocks()
    monkeypatch.setattr(
        "middleware.reset_token_queries.token_is_expired", mock.token_is_expired
    )
    return mock


def test_validate_token_happy_path(monkeypatch, setup_validate_token_mocks):
    mock = setup_validate_token_mocks
    mock.token_data.email = mock.email
    mock.db_client.get_reset_token_info.return_value = mock.token_data
    mock.token_is_expired.return_value = False

    email = validate_token(mock.db_client, mock.token)

    assert email == mock.email

    mock.db_client.get_reset_token_info.assert_called_once_with(mock.token)
    mock.token_is_expired.assert_called_once_with(
        token_create_date=mock.token_data.create_date
    )
    mock.db_client.delete_reset_token.assert_not_called()


def test_validate_token_token_not_found(monkeypatch, setup_validate_token_mocks):
    mock = setup_validate_token_mocks
    mock.db_client.get_reset_token_info.return_value = None

    with pytest.raises(InvalidTokenError):
        email = validate_token(mock.db_client, mock.token)

    mock.db_client.get_reset_token_info.assert_called_once_with(mock.token)
    mock.token_is_expired.assert_not_called()
    mock.db_client.delete_reset_token.assert_not_called()


def test_validate_token_token_is_expired(monkeypatch, setup_validate_token_mocks):
    mock = setup_validate_token_mocks
    mock.token_data.email = mock.email
    mock.db_client.get_reset_token_info.return_value = mock.token_data
    mock.token_is_expired.return_value = True

    with pytest.raises(InvalidTokenError):
        email = validate_token(mock.db_client, mock.token)
<<<<<<< HEAD

    mock.db_client.get_reset_token_info.assert_called_once_with(mock.token)
    mock.token_is_expired.assert_called_once_with(
        token_create_date=mock.token_data.create_date
    )
    mock.db_client.delete_reset_token.assert_called_once_with(mock.email, mock.token)

=======

    mock.db_client.get_reset_token_info.assert_called_once_with(mock.token)
    mock.token_is_expired.assert_called_once_with(
        token_create_date=mock.token_data.create_date
    )
    mock.db_client.delete_reset_token.assert_called_once_with(mock.email, mock.token)
>>>>>>> abdea69c


def test_set_new_user_password_happy_path(monkeypatch):
    mock_db_client = MagicMock()
    mock_email = MagicMock()
    mock_password = MagicMock()
    mock_password_digest = MagicMock()
    mock_generate_password_hash = MagicMock(return_value=mock_password_digest)

    monkeypatch.setattr(
        "middleware.reset_token_queries.generate_password_hash",
        mock_generate_password_hash,
    )

    set_user_password(mock_db_client, mock_email, mock_password)

    mock_generate_password_hash.assert_called_once_with(mock_password)
    mock_db_client.set_user_password_digest.assert_called_once_with(
        mock_email, mock_password_digest
    )


def test_token_is_expired_true():
    token_create_date = datetime.utcnow() - timedelta(seconds=1000)
    expired = token_is_expired(token_create_date)
    assert expired


def test_token_is_expired_false():
    token_create_date = datetime.utcnow() - timedelta(seconds=800)
    expired = token_is_expired(token_create_date)
    assert not expired


class ResetTokenValidationMocks(DynamicMagicMock):
    cursor: MagicMock
    token: MagicMock
    validate_token: MagicMock
    make_response: MagicMock
    invalid_token_response: MagicMock


def monkeypatch_reset_token_validation(
    monkeypatch: pytest.MonkeyPatch, mock: ResetTokenValidationMocks
) -> None:
    monkeypatch.setattr(
        "middleware.reset_token_queries.make_response", mock.make_response
    )
    monkeypatch.setattr(
        "middleware.reset_token_queries.validate_token",
        mock.validate_token,
    )
    monkeypatch.setattr(
        "middleware.reset_token_queries.invalid_token_response",
        mock.invalid_token_response,
    )


def test_reset_token_validation_happy_path(monkeypatch):
    mocks = ResetTokenValidationMocks()
    monkeypatch_reset_token_validation(monkeypatch, mocks)
    mocks.validate_token.return_value = mocks.email
    reset_token_validation(mocks.cursor, mocks.token)

    mocks.validate_token.assert_called_once_with(mocks.cursor, mocks.token)
    mocks.make_response.assert_called_once_with(
        {"message": "Token is valid"}, HTTPStatus.OK
    )


def test_reset_token_validation_invalid_token(monkeypatch):
    mocks = ResetTokenValidationMocks()
    monkeypatch_reset_token_validation(monkeypatch, mocks)
    mocks.validate_token.side_effect = InvalidTokenError
    reset_token_validation(mocks.cursor, mocks.token)
    mocks.validate_token.assert_called_once_with(mocks.cursor, mocks.token)
    mocks.make_response.assert_not_called()
    mocks.invalid_token_response.assert_called_once()<|MERGE_RESOLUTION|>--- conflicted
+++ resolved
@@ -175,22 +175,12 @@
 
     with pytest.raises(InvalidTokenError):
         email = validate_token(mock.db_client, mock.token)
-<<<<<<< HEAD
 
     mock.db_client.get_reset_token_info.assert_called_once_with(mock.token)
     mock.token_is_expired.assert_called_once_with(
         token_create_date=mock.token_data.create_date
     )
     mock.db_client.delete_reset_token.assert_called_once_with(mock.email, mock.token)
-
-=======
-
-    mock.db_client.get_reset_token_info.assert_called_once_with(mock.token)
-    mock.token_is_expired.assert_called_once_with(
-        token_create_date=mock.token_data.create_date
-    )
-    mock.db_client.delete_reset_token.assert_called_once_with(mock.email, mock.token)
->>>>>>> abdea69c
 
 
 def test_set_new_user_password_happy_path(monkeypatch):
