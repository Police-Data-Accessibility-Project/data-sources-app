--- conflicted
+++ resolved
@@ -5,13 +5,10 @@
 import uuid
 from datetime import datetime, timezone, timedelta
 
-<<<<<<< HEAD
 from sqlalchemy import select, update
 import psycopg2
-=======
 import psycopg2.errors
 from psycopg2.extras import DictRow
->>>>>>> 5723d181
 import pytest
 
 from database_client.database_client import DatabaseClient
@@ -25,12 +22,9 @@
     AccessTokenNotFoundError,
     UserNotFoundError,
 )
-<<<<<<< HEAD
 from middleware.models import User, ExternalAccount
 from conftest import test_client, monkeymodule, session
-=======
 from middleware.enums import PermissionsEnum
->>>>>>> 5723d181
 from tests.fixtures import (
     live_database_client,
     dev_db_connection,
@@ -48,20 +42,13 @@
 def test_add_new_user(live_database_client):
     fake_email = uuid.uuid4().hex
     live_database_client.add_new_user(fake_email, "test_password")
-<<<<<<< HEAD
     session = live_database_client.session
     password_digest = session.scalars(
         select(User.password_digest).where(User.email == fake_email)
     ).one_or_none()
-=======
-    result = live_database_client.execute_raw_sql(
-        query=f"SELECT password_digest, api_key FROM users WHERE email = %s",
-        vars=(fake_email,),
-    )[0]
 
     password_digest = result["password_digest"]
     api_key = result["api_key"]
->>>>>>> 5723d181
 
     assert api_key is not None
     assert password_digest == "test_password"
@@ -73,16 +60,10 @@
     live_database_client.add_new_user(fake_email, "test_password")
 
     # Directly fetch the user ID from the database for comparison
-<<<<<<< HEAD
     session = live_database_client.session
     direct_user_id = session.scalars(
         select(User.id).where(User.email == fake_email)
     ).one_or_none()
-=======
-    direct_user_id = live_database_client.execute_raw_sql(
-        query=f"SELECT id FROM users WHERE email = %s", vars=(fake_email,)
-    )[0]["id"]
->>>>>>> 5723d181
 
     # Get the user ID from the live database
     result_user_id = live_database_client.get_user_id(fake_email)
@@ -101,7 +82,6 @@
         external_account_id=fake_external_account_id,
         external_account_type=ExternalAccountTypeEnum.GITHUB,
     )
-<<<<<<< HEAD
     session = live_database_client.session
     row = (
         session.execute(
@@ -115,21 +95,6 @@
 
     assert row.user_id == user_id
     assert row.account_type == ExternalAccountTypeEnum.GITHUB.value
-=======
-    """cursor = live_database_client.cursor
-    cursor.execute(
-        f"SELECT user_id, account_type FROM external_accounts WHERE account_identifier = %s",
-        (fake_external_account_id,),
-    )
-    row = cursor.fetchone()"""
-    row = live_database_client.execute_raw_sql(
-        query=f"SELECT user_id, account_type FROM external_accounts WHERE account_identifier = %s",
-        vars=(fake_external_account_id,),
-    )[0]
-
-    assert row["user_id"] == user_id
-    assert row["account_type"] == ExternalAccountTypeEnum.GITHUB.value
->>>>>>> 5723d181
 
 
 def test_get_user_info_by_external_account_id(live_database_client):
@@ -152,16 +117,10 @@
     fake_email = uuid.uuid4().hex
     live_database_client.add_new_user(fake_email, "test_password")
     live_database_client.set_user_password_digest(fake_email, "test_password")
-<<<<<<< HEAD
     session = live_database_client.session
     password_digest = session.scalars(
         select(User.password_digest).where(User.email == fake_email)
     ).one_or_none()
-=======
-    password_digest = live_database_client.execute_raw_sql(
-        query=f"SELECT password_digest FROM users WHERE email = %s", vars=(fake_email,)
-    )[0]["password_digest"]
->>>>>>> 5723d181
 
     assert password_digest == "test_password"
 
@@ -411,40 +370,33 @@
 
 def test_get_user_by_api_key(live_database_client):
     # Add a new user to the database
-<<<<<<< HEAD
+    test_email = uuid.uuid4().hex
+    test_api_key = uuid.uuid4().hex
+
+    # Add a role to the user
+    live_database_client.session.execute(
+        update(User).where(User.email == "test_user").values(role="test_role")
+    )
+
+    # Fetch the user using its email with the DatabaseClient method
+    role_info = live_database_client.get_role_by_email(email="test_user")
+
+    # Confirm the role is retrieved successfully
+    assert role_info.role == "test_role"
+
+
+def test_get_role_by_api_key(live_database_client):
+    # Add a new user to the database
     live_database_client.add_new_user(
         email="test_user",
         password_digest="test_password",
     )
 
-    # Add a role to the user
-    live_database_client.session.execute(
-        update(User).where(User.email == "test_user").values(role="test_role")
-    )
-=======
-    test_email = uuid.uuid4().hex
-    test_api_key = uuid.uuid4().hex
->>>>>>> 5723d181
-
-    user_id = live_database_client.add_new_user(
-        email=test_email,
-        password_digest="test_password",
-    )
-
     # Add a role and api_key to the user
-<<<<<<< HEAD
     live_database_client.session.execute(
         update(User)
         .where(User.email == "test_user")
         .values(role="test_role", api_key="test_api_key")
-=======
-    live_database_client.execute_raw_sql(
-        query=f"update users set api_key = %s where email = %s",
-        vars=(
-            test_api_key,
-            test_email,
-        ),
->>>>>>> 5723d181
     )
 
     # Fetch the user's role using its api key with the DatabaseClient method
