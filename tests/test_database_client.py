--- conflicted
+++ resolved
@@ -5,14 +5,7 @@
 import uuid
 from datetime import datetime, timezone, timedelta
 
-<<<<<<< HEAD
-from sqlalchemy import select, update
-import psycopg2
-import psycopg2.errors
-from psycopg2.extras import DictRow
-=======
 import psycopg.errors
->>>>>>> c68c2efc
 import pytest
 
 from database_client.database_client import DatabaseClient
