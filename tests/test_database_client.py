--- conflicted
+++ resolved
@@ -548,11 +548,7 @@
     assert user_identifiers.id == user_id
 
 
-<<<<<<< HEAD
 def test_get_typeahead_suggestion(live_database_client: DatabaseClient):
-=======
-def test_get_typeahead_locations(live_database_client):
->>>>>>> f6a7ae90
     # Insert test data into the database
     cursor = live_database_client.connection.cursor()
     setup_get_typeahead_suggestion_test_data(cursor)
