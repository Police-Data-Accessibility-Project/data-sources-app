"""
This module tests resources following a common format.
"""

import json
from unittest.mock import MagicMock

import pytest

from resources.ApiKey import API_KEY_ROUTE
from tests.fixtures import (
    client_with_mock_db,
    bypass_api_key_required,
    bypass_permissions_required,
    bypass_jwt_required,
    bypass_authentication_required,
)
from http import HTTPStatus

from tests.helper_scripts.DynamicMagicMock import DynamicMagicMock
from tests.helper_scripts.common_test_data import TEST_RESPONSE
from tests.helper_scripts.helper_functions import (
    check_is_test_response,
)
from tests.helper_scripts.run_and_validate_request import run_and_validate_request


class DataSourcesMocks(DynamicMagicMock):
    request: MagicMock
    data: MagicMock


MOCK_EMAIL_PASSWORD = {
    "email": "test_email",
    "password": "test_password",
}
TEST_ID = -1

@pytest.mark.parametrize(
    "endpoint, http_method, route_to_patch, json_data",
    (
        (
<<<<<<< HEAD
            f"/data-sources/id/{TEST_ID}",
=======
            "/data-sources/test_id",
>>>>>>> 49fe1dd6
            "GET",
            "DataSources.data_source_by_id_wrapper",
            {},
        ),
        (
<<<<<<< HEAD
            f"/data-sources/id/{TEST_ID}",
=======
            "/data-sources/test_id",
>>>>>>> 49fe1dd6
            "PUT",
            "DataSources.update_data_source_wrapper",
            {"entry_data": {}},
        ),
        (
<<<<<<< HEAD
            f"/data-sources/id/{TEST_ID}",
=======
            "/data-sources/test_id",
>>>>>>> 49fe1dd6
            "DELETE",
            "DataSources.delete_data_source_wrapper",
            {},
        ),
        (
            "/data-sources",
            "POST",
            "DataSources.add_new_data_source_wrapper",
            {"entry_data": {}},
        ),
        ("/data-sources?page=1", "GET", "DataSources.get_data_sources_wrapper", {}),
        ("/data-requests/test_id/related-sources", "GET", "DataRequests.get_data_request_related_sources", {}),
        # This endpoint no longer works because of the other data source endpoint
        # It is interpreted as another data source id
        # But we have not yet decided whether to modify or remove it entirely
        # (
        #     "/data-sources/data-sources-map",
        #     "GET",
        #     "DataSources.get_data_sources_for_map_wrapper",
        #     {},
        # ),
        (
            "/archives",
            "PUT",
            "Archives.update_archives_data",
            json.dumps(
                {
                    "id": TEST_ID,
                    "last_cached": "2019-01-01",
                    "broken_source_url_as_of": "2019-02-02",
                }
            ),
        ),
        ("/archives", "GET", "Archives.archives_get_query", {}),
        (
            f"auth{API_KEY_ROUTE}",
            "POST",
            "ApiKey.get_api_key_for_user",
            MOCK_EMAIL_PASSWORD,
        ),
        ("auth/callback", "GET", "Callback.callback_outer_wrapper", {}),
        ("/login", "POST", "Login.try_logging_in", MOCK_EMAIL_PASSWORD),
        ("/refresh-session", "POST", "RefreshSession.refresh_session", {}),
        (
            "/request-reset-password",
            "POST",
            "RequestResetPassword.request_reset_password",
            {},
        ),
        (
            "/reset-password",
            "POST",
            "ResetPassword.reset_password",
            {
                "email": "test_email",
                "token": "test_token",
                "password": "test_password",
            },
        ),
        (
            "/reset-token-validation",
            "POST",
            "ResetTokenValidation.reset_token_validation",
            {
                "token": "test_token",
            },
        ),
        (
            "/search/typeahead-suggestions?query=test_query",
            "GET",
            "TypeaheadSuggestions.get_typeahead_suggestions_wrapper",
            {},
        ),
        (
            "/auth/permissions?user_email=test-user",
            "GET",
            "Permissions.manage_user_permissions",
            {},
        ),
        (
            "/auth/permissions?user_email=test-user",
            "PUT",
            "Permissions.update_permissions_wrapper",
            {
                "action": "test-action",
                "permission": "test-permission",
            },
        ),
        (
            "/data-requests",
            "POST",
            "DataRequests.create_data_request_wrapper",
            {"entry_data": {"sample_column": "sample_value"}},
        ),
        (
            "/data-requests",
            "GET",
            "DataRequests.get_data_requests_wrapper",
            {},
        ),
        (
<<<<<<< HEAD
            f"/data-requests/by-id/{TEST_ID}",
=======
            "/data-requests/test_id",
>>>>>>> 49fe1dd6
            "GET",
            "DataRequests.get_data_request_by_id_wrapper",
            {},
        ),
        (
<<<<<<< HEAD
            f"/data-requests/by-id/{TEST_ID}",
=======
            "/data-requests/test_id",
>>>>>>> 49fe1dd6
            "PUT",
            "DataRequests.update_data_request_wrapper",
            {"entry_data": {"sample_column": "sample_value"}},
        ),
        (
<<<<<<< HEAD
            f"/data-requests/by-id/{TEST_ID}",
=======
            "/data-requests/test_id",
>>>>>>> 49fe1dd6
            "DELETE",
            "DataRequests.delete_data_request_wrapper",
            {},
        ),
        (
            "/homepage-search-cache",
            "POST",
            "HomepageSearchCache.update_search_cache",
            {
                "search_results": ["test_result_1", "test_result_2"],
                "agency_airtable_uid": "test_airtable_uid",
            },
        ),
        (
            "/homepage-search-cache",
            "GET",
            "HomepageSearchCache.get_agencies_without_homepage_urls",
            {},
        ),
        (
            "/agencies?page=1",
            "GET",
            "Agencies.get_agencies",
            {},
        ),
        (
            "/agencies",
            "POST",
            "Agencies.create_agency",
            {
                "entry_data": {
                    "submitted_name": "test_agency_name",
                    "airtable_uid": "test_airtable_uid",
                }
            },
        ),
        (
<<<<<<< HEAD
            f"/agencies/id/{TEST_ID}",
=======
            "/agencies/test_id",
>>>>>>> 49fe1dd6
            "GET",
            "Agencies.get_agency_by_id",
            {},
        ),
        (
<<<<<<< HEAD
            f"/agencies/id/{TEST_ID}",
=======
            "/agencies/test_id",
>>>>>>> 49fe1dd6
            "PUT",
            "Agencies.update_agency",
            {
                "entry_data": {
                    "submitted_name": "test_agency_name",
                    "airtable_uid": "test_airtable_uid",
                }
            },
        ),
<<<<<<< HEAD
        (
            f"/agencies/id/{TEST_ID}",
            "DELETE",
            "Agencies.delete_agency",
            {}
        ),

=======
        ("/agencies/test_id", "DELETE", "Agencies.delete_agency", {}),
>>>>>>> 49fe1dd6
    ),
)
def test_common_format_resources(
    endpoint,
    http_method,
    route_to_patch,
    json_data,
    client_with_mock_db,
    monkeypatch,
    bypass_api_key_required,
    bypass_permissions_required,
    bypass_jwt_required,
    bypass_authentication_required,
):

    monkeypatch.setattr(
        f"resources.{route_to_patch}", MagicMock(return_value=TEST_RESPONSE)
    )

    run_and_validate_request(
        flask_client=client_with_mock_db.client,
        http_method=http_method,
        endpoint=endpoint,
        json=json_data,
        expected_json_content=TEST_RESPONSE.response,
        expected_response_status=TEST_RESPONSE.status_code,
    )<|MERGE_RESOLUTION|>--- conflicted
+++ resolved
@@ -40,31 +40,19 @@
     "endpoint, http_method, route_to_patch, json_data",
     (
         (
-<<<<<<< HEAD
-            f"/data-sources/id/{TEST_ID}",
-=======
-            "/data-sources/test_id",
->>>>>>> 49fe1dd6
+            f"/data-sources/{TEST_ID}",
             "GET",
             "DataSources.data_source_by_id_wrapper",
             {},
         ),
         (
-<<<<<<< HEAD
-            f"/data-sources/id/{TEST_ID}",
-=======
-            "/data-sources/test_id",
->>>>>>> 49fe1dd6
+            f"/data-sources/{TEST_ID}",
             "PUT",
             "DataSources.update_data_source_wrapper",
             {"entry_data": {}},
         ),
         (
-<<<<<<< HEAD
-            f"/data-sources/id/{TEST_ID}",
-=======
-            "/data-sources/test_id",
->>>>>>> 49fe1dd6
+            f"/data-sources/{TEST_ID}",
             "DELETE",
             "DataSources.delete_data_source_wrapper",
             {},
@@ -166,31 +154,19 @@
             {},
         ),
         (
-<<<<<<< HEAD
+            f"/data-requests/{TEST_ID}",
+            "GET",
+            "DataRequests.get_data_request_by_id_wrapper",
+            {},
+        ),
+        (
             f"/data-requests/by-id/{TEST_ID}",
-=======
-            "/data-requests/test_id",
->>>>>>> 49fe1dd6
-            "GET",
-            "DataRequests.get_data_request_by_id_wrapper",
-            {},
-        ),
-        (
-<<<<<<< HEAD
-            f"/data-requests/by-id/{TEST_ID}",
-=======
-            "/data-requests/test_id",
->>>>>>> 49fe1dd6
             "PUT",
             "DataRequests.update_data_request_wrapper",
             {"entry_data": {"sample_column": "sample_value"}},
         ),
         (
-<<<<<<< HEAD
-            f"/data-requests/by-id/{TEST_ID}",
-=======
-            "/data-requests/test_id",
->>>>>>> 49fe1dd6
+            f"/data-requests/{TEST_ID}",
             "DELETE",
             "DataRequests.delete_data_request_wrapper",
             {},
@@ -228,21 +204,13 @@
             },
         ),
         (
-<<<<<<< HEAD
-            f"/agencies/id/{TEST_ID}",
-=======
-            "/agencies/test_id",
->>>>>>> 49fe1dd6
+            f"/agencies/{TEST_ID}",
             "GET",
             "Agencies.get_agency_by_id",
             {},
         ),
         (
-<<<<<<< HEAD
-            f"/agencies/id/{TEST_ID}",
-=======
-            "/agencies/test_id",
->>>>>>> 49fe1dd6
+            f"/agencies/{TEST_ID}",
             "PUT",
             "Agencies.update_agency",
             {
@@ -252,17 +220,7 @@
                 }
             },
         ),
-<<<<<<< HEAD
-        (
-            f"/agencies/id/{TEST_ID}",
-            "DELETE",
-            "Agencies.delete_agency",
-            {}
-        ),
-
-=======
-        ("/agencies/test_id", "DELETE", "Agencies.delete_agency", {}),
->>>>>>> 49fe1dd6
+        (f"/agencies/{TEST_ID}", "DELETE", "Agencies.delete_agency", {}),
     ),
 )
 def test_common_format_resources(
