<<<<<<< HEAD

=======
>>>>>>> abdea69c
from unittest.mock import MagicMock

from tests.fixtures import client_with_mock_db, bypass_api_required
from http import HTTPStatus


from tests.helper_functions import check_response_status


def test_put_data_source_by_id(client_with_mock_db, monkeypatch, bypass_api_required):

    monkeypatch.setattr("resources.DataSources.request", MagicMock())
    # mock_request.get_json.return_value = {"name": "Updated Data Source"}
    response = client_with_mock_db.client.put("/data-sources-by-id/test_id")
    assert response.status_code == HTTPStatus.OK.value
    assert response.json == {"message": "Data source updated successfully."}


def test_put_data_source_by_id(client_with_mock_db, monkeypatch, bypass_api_required):
    # Create
    mock_request = MagicMock()
    mock_data = MagicMock()
    mock_request.get_json.return_value = mock_data
    mock_update_data_source_result = (
        {"message": "Test Response"},
        HTTPStatus.IM_A_TEAPOT,
    )
    mock_update_data_source = MagicMock(return_value=mock_update_data_source_result)

    # Patch
    monkeypatch.setattr("resources.DataSources.request", mock_request)
    monkeypatch.setattr(
        "resources.DataSources.update_data_source_wrapper", mock_update_data_source
    )

    # Call endpoint
    response = client_with_mock_db.client.put("/data-sources-by-id/test_id")

    # Check
    check_response_status(response, HTTPStatus.IM_A_TEAPOT)
    assert response.json == {"message": "Test Response"}


def test_post_data_sources(client_with_mock_db, monkeypatch, bypass_api_required):
    mock_request = MagicMock()
    mock_data = MagicMock()
    mock_request.get_json.return_value = mock_data
    mock_add_new_data_source_result = (
        {"message": "Test Response"},
        HTTPStatus.IM_A_TEAPOT,
    )
<<<<<<< HEAD
    mock_add_new_data_source_wrapper = MagicMock(return_value=mock_add_new_data_source_result)
=======
    mock_add_new_data_source_wrapper = MagicMock(
        return_value=mock_add_new_data_source_result
    )
>>>>>>> abdea69c

    # Patch
    monkeypatch.setattr("resources.DataSources.request", mock_request)
    monkeypatch.setattr(
<<<<<<< HEAD
        "resources.DataSources.add_new_data_source_wrapper", mock_add_new_data_source_wrapper
=======
        "resources.DataSources.add_new_data_source_wrapper",
        mock_add_new_data_source_wrapper,
>>>>>>> abdea69c
    )

    # Call endpoint
    response = client_with_mock_db.client.post("/data-sources")

    # Check
    check_response_status(response, HTTPStatus.IM_A_TEAPOT)
    assert response.json == {"message": "Test Response"}

<<<<<<< HEAD
=======

>>>>>>> abdea69c
def test_get_data_sources_map(client_with_mock_db, monkeypatch, bypass_api_required):
    mock_request = MagicMock()
    mock_data = MagicMock()
    mock_request.get_json.return_value = mock_data
    mock_get_data_sources_for_map_result = (
        {"message": "Test Response"},
        HTTPStatus.IM_A_TEAPOT,
    )
<<<<<<< HEAD
    mock_get_data_sources_for_map_wrapper = MagicMock(return_value=mock_get_data_sources_for_map_result)
=======
    mock_get_data_sources_for_map_wrapper = MagicMock(
        return_value=mock_get_data_sources_for_map_result
    )
>>>>>>> abdea69c

    # Patch
    monkeypatch.setattr("resources.DataSources.request", mock_request)
    monkeypatch.setattr(
<<<<<<< HEAD
        "resources.DataSources.get_data_sources_for_map_wrapper", mock_get_data_sources_for_map_wrapper
=======
        "resources.DataSources.get_data_sources_for_map_wrapper",
        mock_get_data_sources_for_map_wrapper,
>>>>>>> abdea69c
    )

    # Call endpoint
    response = client_with_mock_db.client.get("/data-sources-map")

    # Check
    check_response_status(response, HTTPStatus.IM_A_TEAPOT)
    assert response.json == {"message": "Test Response"}<|MERGE_RESOLUTION|>--- conflicted
+++ resolved
@@ -1,7 +1,3 @@
-<<<<<<< HEAD
-
-=======
->>>>>>> abdea69c
 from unittest.mock import MagicMock
 
 from tests.fixtures import client_with_mock_db, bypass_api_required
@@ -53,23 +49,15 @@
         {"message": "Test Response"},
         HTTPStatus.IM_A_TEAPOT,
     )
-<<<<<<< HEAD
-    mock_add_new_data_source_wrapper = MagicMock(return_value=mock_add_new_data_source_result)
-=======
     mock_add_new_data_source_wrapper = MagicMock(
         return_value=mock_add_new_data_source_result
     )
->>>>>>> abdea69c
 
     # Patch
     monkeypatch.setattr("resources.DataSources.request", mock_request)
     monkeypatch.setattr(
-<<<<<<< HEAD
-        "resources.DataSources.add_new_data_source_wrapper", mock_add_new_data_source_wrapper
-=======
         "resources.DataSources.add_new_data_source_wrapper",
         mock_add_new_data_source_wrapper,
->>>>>>> abdea69c
     )
 
     # Call endpoint
@@ -79,10 +67,7 @@
     check_response_status(response, HTTPStatus.IM_A_TEAPOT)
     assert response.json == {"message": "Test Response"}
 
-<<<<<<< HEAD
-=======
 
->>>>>>> abdea69c
 def test_get_data_sources_map(client_with_mock_db, monkeypatch, bypass_api_required):
     mock_request = MagicMock()
     mock_data = MagicMock()
@@ -91,23 +76,15 @@
         {"message": "Test Response"},
         HTTPStatus.IM_A_TEAPOT,
     )
-<<<<<<< HEAD
-    mock_get_data_sources_for_map_wrapper = MagicMock(return_value=mock_get_data_sources_for_map_result)
-=======
     mock_get_data_sources_for_map_wrapper = MagicMock(
         return_value=mock_get_data_sources_for_map_result
     )
->>>>>>> abdea69c
 
     # Patch
     monkeypatch.setattr("resources.DataSources.request", mock_request)
     monkeypatch.setattr(
-<<<<<<< HEAD
-        "resources.DataSources.get_data_sources_for_map_wrapper", mock_get_data_sources_for_map_wrapper
-=======
         "resources.DataSources.get_data_sources_for_map_wrapper",
         mock_get_data_sources_for_map_wrapper,
->>>>>>> abdea69c
     )
 
     # Call endpoint
