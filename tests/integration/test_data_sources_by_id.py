"""Integration tests for /data-sources-by-id endpoint"""

from http import HTTPStatus
import uuid
import psycopg2
from psycopg2.extras import DictCursor

from conftest import test_client, session
from database_client.database_client import DatabaseClient
from tests.fixtures import (
    connection_with_test_data,
    flask_client_with_db,
    dev_db_connection,
    db_client_with_test_data,
    test_user_admin,
)
from tests.helper_scripts.helper_functions import (
    create_test_user_api,
    create_api_key,
    give_user_admin_role,
    check_response_status,
    create_test_user_setup,
    create_test_user_setup_db_client,
    run_and_validate_request,
)
from conftest import test_client, monkeymodule, session

def test_data_sources_by_id_get(
    flask_client_with_db, connection_with_test_data: psycopg2.extensions.connection
):
    """
    Test that GET call to /data-sources-by-id/<data_source_id> endpoint retrieves the data source with the correct homepage URL
    """

    tus = create_test_user_setup(flask_client_with_db)
    response_json = run_and_validate_request(
        flask_client=flask_client_with_db,
        http_method="get",
        endpoint="/api/data-sources-by-id/SOURCE_UID_1",
        headers=tus.api_authorization_header,
    )

    assert response_json["source_url"] == "http://src1.com"


def test_data_sources_by_id_put(
<<<<<<< HEAD
    client_with_db, connection_with_test_data: psycopg2.extensions.connection, test_client, session
=======
    flask_client_with_db, db_client_with_test_data: DatabaseClient, test_user_admin
>>>>>>> 5723d181
):
    """
    Test that PUT call to /data-sources-by-id/<data_source_id> endpoint successfully updates the description of the data source and verifies the change in the database
    """
<<<<<<< HEAD
    tus = create_test_user_setup(client_with_db)
    give_user_admin_role(session, tus.user_info)
=======

>>>>>>> 5723d181
    desc = str(uuid.uuid4())
    run_and_validate_request(
        flask_client=flask_client_with_db,
        http_method="put",
        endpoint=f"/api/data-sources-by-id/SOURCE_UID_1",
        headers=test_user_admin.jwt_authorization_header,
        json={"description": desc},
    )
<<<<<<< HEAD
    assert response.status_code == HTTPStatus.OK.value
    cursor = connection_with_test_data.cursor(cursor_factory=DictCursor)
    db_client = DatabaseClient(cursor, session)
    result = db_client.get_data_source_by_id("SOURCE_UID_1")
=======

    result = db_client_with_test_data.get_data_source_by_id("SOURCE_UID_1")
>>>>>>> 5723d181
    assert result["description"] == desc<|MERGE_RESOLUTION|>--- conflicted
+++ resolved
@@ -44,21 +44,11 @@
 
 
 def test_data_sources_by_id_put(
-<<<<<<< HEAD
-    client_with_db, connection_with_test_data: psycopg2.extensions.connection, test_client, session
-=======
     flask_client_with_db, db_client_with_test_data: DatabaseClient, test_user_admin
->>>>>>> 5723d181
 ):
     """
     Test that PUT call to /data-sources-by-id/<data_source_id> endpoint successfully updates the description of the data source and verifies the change in the database
     """
-<<<<<<< HEAD
-    tus = create_test_user_setup(client_with_db)
-    give_user_admin_role(session, tus.user_info)
-=======
-
->>>>>>> 5723d181
     desc = str(uuid.uuid4())
     run_and_validate_request(
         flask_client=flask_client_with_db,
@@ -67,13 +57,6 @@
         headers=test_user_admin.jwt_authorization_header,
         json={"description": desc},
     )
-<<<<<<< HEAD
-    assert response.status_code == HTTPStatus.OK.value
-    cursor = connection_with_test_data.cursor(cursor_factory=DictCursor)
-    db_client = DatabaseClient(cursor, session)
-    result = db_client.get_data_source_by_id("SOURCE_UID_1")
-=======
 
     result = db_client_with_test_data.get_data_source_by_id("SOURCE_UID_1")
->>>>>>> 5723d181
     assert result["description"] == desc