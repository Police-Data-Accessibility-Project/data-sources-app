--- conflicted
+++ resolved
@@ -15,13 +15,9 @@
 )
 
 
-<<<<<<< HEAD
 def test_login_post(
     flask_client_with_db
 ):
-=======
-def test_login_post(flask_client_with_db, dev_db_connection: psycopg.Connection):
->>>>>>> 99e4c6d2
     """
     Test that POST call to /login endpoint successfully logs in a user, creates a session token, and verifies the session token exists only once in the database with the correct email
     """
