--- conflicted
+++ resolved
@@ -16,13 +16,9 @@
 )
 
 
-<<<<<<< HEAD
-def test_user_post(client_with_db, dev_db_connection: psycopg2.extensions.connection):
-=======
 def test_user_post(
     flask_client_with_db, dev_db_connection: psycopg2.extensions.connection
 ):
->>>>>>> 7365003e
     """
     Test that POST call to /user endpoint successfully creates a new user and verifies the user's email and password digest in the database
     """
@@ -43,13 +39,9 @@
     ), "DB user password digest should not match password"
 
 
-<<<<<<< HEAD
-def test_user_put(client_with_db, dev_db_connection: psycopg2.extensions.connection):
-=======
 def test_user_put(
     flask_client_with_db, dev_db_connection: psycopg2.extensions.connection
 ):
->>>>>>> 7365003e
     """
     Test that PUT call to /user endpoint successfully updates the user's password and verifies the new password hash is distinct from both the plain new password and the old password hash in the database
     """
