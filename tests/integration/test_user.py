--- conflicted
+++ resolved
@@ -7,12 +7,7 @@
 import sqlalchemy
 from sqlalchemy import select
 
-<<<<<<< HEAD
-from conftest import test_client, monkeymodule, session
-from middleware.models import User
-=======
-from tests.fixtures import dev_db_connection, flask_client_with_db, dev_db_client
->>>>>>> 5723d181
+from tests.fixtures import dev_db_connection, client_with_db
 from tests.helper_scripts.helper_functions import (
     create_test_user_api,
     get_user_password_digest,
@@ -22,65 +17,41 @@
 )
 
 
-<<<<<<< HEAD
-def test_user_post(test_client, session: sqlalchemy.orm.scoping.scoped_session):
-=======
-def test_user_post(flask_client_with_db, dev_db_connection: psycopg2.extensions.connection):
->>>>>>> 5723d181
+def test_user_post(client_with_db, dev_db_connection: psycopg2.extensions.connection):
     """
     Test that POST call to /user endpoint successfully creates a new user and verifies the user's email and password digest in the database
     """
 
-<<<<<<< HEAD
-    user_info = create_test_user_api(test_client)
-    row = (
-        session.execute(
-            select(User.email, User.password_digest).where(
-                User.email == user_info.email
-            )
-        )
-        .mappings()
-        .one()
-=======
-    user_info = create_test_user_api(flask_client_with_db)
+    user_info = create_test_user_api(client_with_db)
     cursor = dev_db_connection.cursor()
     cursor.execute(
         f"SELECT email, password_digest FROM users WHERE email = %s", (user_info.email,)
->>>>>>> 5723d181
     )
+    rows = cursor.fetchall()
 
-    assert user_info.email == row.email, "DB user email and original email do not match"
+    assert len(rows) == 1, "One row should be returned by user query"
+    email = rows[0][0]
+    password_digest = rows[0][1]
+    assert user_info.email == email, "DB user email and original email do not match"
     assert (
         user_info.password != row.password_digest
     ), "DB user password digest should not match password"
 
 
-<<<<<<< HEAD
-def test_user_put(test_client, session: sqlalchemy.orm.scoping.scoped_session):
-=======
-def test_user_put(flask_client_with_db, dev_db_connection: psycopg2.extensions.connection):
->>>>>>> 5723d181
+def test_user_put(client_with_db, dev_db_connection: psycopg2.extensions.connection):
     """
     Test that PUT call to /user endpoint successfully updates the user's password and verifies the new password hash is distinct from both the plain new password and the old password hash in the database
     """
     tus = create_test_user_setup(test_client)
 
-<<<<<<< HEAD
-    old_password_hash = get_user_password_digest(session, tus.user_info)
-
-    new_password = str(uuid.uuid4())
-
-    response = test_client.put(
-=======
-    tus = create_test_user_setup(flask_client_with_db)
+    tus = create_test_user_setup(client_with_db)
     cursor = dev_db_connection.cursor()
 
     old_password_hash = get_user_password_digest(cursor, tus.user_info)
 
     new_password = str(uuid.uuid4())
 
-    response = flask_client_with_db.put(
->>>>>>> 5723d181
+    response = client_with_db.put(
         "/api/user",
         headers=tus.api_authorization_header,
         json={"email": tus.user_info.email, "password": new_password},
