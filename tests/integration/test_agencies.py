"""Integration tests for /agencies endpoint"""

from http import HTTPStatus
import psycopg2
import pytest
from tests.fixtures import connection_with_test_data, dev_db_connection, client_with_db
from tests.helper_functions import create_test_user_api, create_api_key


def test_agencies_get(
    client_with_db, dev_db_connection: psycopg2.extensions.connection
):
    """
    Test that GET call to /agencies endpoint properly retrieves a nonzero amount of data
    """

    user_info = create_test_user_api(client_with_db)
    api_key = create_api_key(client_with_db, user_info)
    response = client_with_db.get(
        "/agencies/2",
        headers={"Authorization": f"Bearer {api_key}"},
    )
<<<<<<< HEAD
    assert response.status_code == HTTPStatus.OK.value
    assert len(response.json["data"]) > 0
=======
    assert response.status_code == 200
    data = response.json["data"]
    assert len(data) > 0
    assert isinstance(data[0], dict)
>>>>>>> 0264e3b0
<|MERGE_RESOLUTION|>--- conflicted
+++ resolved
@@ -20,12 +20,7 @@
         "/agencies/2",
         headers={"Authorization": f"Bearer {api_key}"},
     )
-<<<<<<< HEAD
     assert response.status_code == HTTPStatus.OK.value
-    assert len(response.json["data"]) > 0
-=======
-    assert response.status_code == 200
     data = response.json["data"]
     assert len(data) > 0
-    assert isinstance(data[0], dict)
->>>>>>> 0264e3b0
+    assert isinstance(data[0], dict)