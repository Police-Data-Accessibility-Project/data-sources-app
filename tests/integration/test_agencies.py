"""Integration tests for /agencies endpoint"""

import time
import uuid
from dataclasses import dataclass
from datetime import datetime, timezone, timedelta
import pytest

from database_client.database_client import DatabaseClient
from database_client.db_client_dataclasses import WhereMapping
from middleware.enums import JurisdictionType
from middleware.schema_and_dto_logic.primary_resource_schemas.agencies_schemas import (
    AgenciesGetByIDResponseSchema,
    AgenciesGetManyResponseSchema,
)
from middleware.schema_and_dto_logic.response_schemas import (
    MessageSchema,
    IDAndMessageSchema,
)

<<<<<<< HEAD
from tests.conftest import dev_db_client, flask_client_with_db, integration_test_admin_setup
from tests.helper_scripts.common_test_data import get_sample_agency_post_parameters
=======
from tests.conftest import (
    dev_db_client,
    flask_client_with_db,
    integration_test_admin_setup,
)
>>>>>>> 99e4c6d2
from tests.helper_scripts.constants import AGENCIES_BASE_ENDPOINT
from tests.helper_scripts.helper_functions import (
    create_test_user_setup_db_client,
)
from tests.helper_scripts.common_test_functions import (
    assert_expected_get_many_result,
)
from tests.helper_scripts.run_and_validate_request import run_and_validate_request
from tests.helper_scripts.helper_classes.IntegrationTestSetup import (
    IntegrationTestSetup,
)


@dataclass
class AgenciesTestSetup(IntegrationTestSetup):
    submitted_name: str = str(uuid.uuid4())


@pytest.fixture
def ts(integration_test_admin_setup: IntegrationTestSetup):
    tas = integration_test_admin_setup
    return AgenciesTestSetup(
        flask_client=tas.flask_client,
        db_client=tas.db_client,
        tus=tas.tus,
    )


def test_agencies_get(flask_client_with_db, dev_db_client: DatabaseClient):
    """
    Test that GET call to /agencies endpoint properly retrieves a nonzero amount of data
    """
    tus = create_test_user_setup_db_client(dev_db_client)

    response_json = run_and_validate_request(
        flask_client=flask_client_with_db,
        http_method="get",
        endpoint=AGENCIES_BASE_ENDPOINT + "?page=2",
        headers=tus.api_authorization_header,
        expected_schema=AgenciesGetManyResponseSchema,
    )

    assert_expected_get_many_result(
        response_json=response_json,
        expected_non_null_columns=["airtable_uid"],
    )


def test_agencies_get_by_id(ts: AgenciesTestSetup):
    # Add data via db client
    airtable_uid = uuid.uuid4().hex
    ts.db_client._create_entry_in_table(
        table_name="agencies",
        column_value_mappings={
            "submitted_name": ts.submitted_name,
            "airtable_uid": airtable_uid,
            "jurisdiction_type": JurisdictionType.FEDERAL.value,
        },
    )

    response_json = run_and_validate_request(
        flask_client=ts.flask_client,
        http_method="get",
        endpoint=AGENCIES_BASE_ENDPOINT + f"/{airtable_uid}",
        headers=ts.tus.jwt_authorization_header,
        expected_schema=AgenciesGetByIDResponseSchema,
    )

    assert response_json["data"]["airtable_uid"] == airtable_uid


def test_agencies_post(ts: AgenciesTestSetup):

    start_of_test_datetime = datetime.now(timezone.utc)

    data_to_post = get_sample_agency_post_parameters(
        submitted_name=ts.submitted_name,
        jurisdiction_type=JurisdictionType.LOCAL,
        locality_name=uuid.uuid4().hex,
    )
    # Test once with an existing locality, and once with a new locality

    json_data = run_and_validate_request(
        flask_client=ts.flask_client,
        http_method="post",
        endpoint=AGENCIES_BASE_ENDPOINT,
        headers=ts.tus.jwt_authorization_header,
        json=data_to_post,
        expected_schema=IDAndMessageSchema,
    )

    json_data = run_and_validate_request(
        flask_client=ts.flask_client,
        http_method="get",
        endpoint=f"{AGENCIES_BASE_ENDPOINT}/{data_to_post['agency_info']['airtable_uid']}",
        headers=ts.tus.jwt_authorization_header,
    )

    agency_created = json_data["data"]["agency_created"]
    last_modified = json_data["data"]["airtable_agency_last_modified"]
    assert (
        agency_created == last_modified
    ), "Agency created should be equal to last modified"
    assert (
        # Within one minute to account for minor database/app discrepancies
        datetime.fromisoformat(agency_created) + timedelta(minutes=1)
        > start_of_test_datetime
    ), "Agency created should be after start of test"

    assert json_data["data"]["submitted_name"] == ts.submitted_name

    assert json_data["data"]["state_iso"] == "CA"
    assert json_data["data"]["county_name"] == "Santa Cruz"
    assert (
        json_data["data"]["locality_name"]
        == data_to_post["location_info"]["locality_name"]
    )

    # Test with an existing locality

    data_to_post = get_sample_agency_post_parameters(
        submitted_name=uuid.uuid4().hex,
        jurisdiction_type=JurisdictionType.LOCAL,
        locality_name="Capitola",
    )
    # Test once with an existing locality, and once with a new locality

    json_data = run_and_validate_request(
        flask_client=ts.flask_client,
        http_method="post",
        endpoint=AGENCIES_BASE_ENDPOINT,
        headers=ts.tus.jwt_authorization_header,
        json=data_to_post,
        expected_schema=IDAndMessageSchema,
    )

    json_data = run_and_validate_request(
        flask_client=ts.flask_client,
        http_method="get",
        endpoint=f"{AGENCIES_BASE_ENDPOINT}/{data_to_post['agency_info']['airtable_uid']}",
        headers=ts.tus.jwt_authorization_header,
    )

    assert (
        json_data["data"]["submitted_name"]
        == data_to_post["agency_info"]["submitted_name"]
    )

    assert json_data["data"]["state_iso"] == "CA"
    assert json_data["data"]["county_name"] == "Santa Cruz"
    assert (
        json_data["data"]["locality_name"]
        == data_to_post["location_info"]["locality_name"]
    )


def test_agencies_put(ts: AgenciesTestSetup):
    data_to_post = get_sample_agency_post_parameters(
        submitted_name=ts.submitted_name,
        jurisdiction_type=JurisdictionType.LOCAL,
        locality_name=uuid.uuid4().hex,
    )

    json_data = run_and_validate_request(
        flask_client=ts.flask_client,
        http_method="post",
        endpoint=AGENCIES_BASE_ENDPOINT,
        headers=ts.tus.jwt_authorization_header,
        json=data_to_post,
    )

    agency_id = json_data["id"]

    new_submitted_name = str(uuid.uuid4())

    # Add sleep to allow update time to be distinct from creation time
    time.sleep(1)

    BY_ID_ENDPOINT = f"{AGENCIES_BASE_ENDPOINT}/{agency_id}"

    json_data = run_and_validate_request(
        flask_client=ts.flask_client,
        http_method="put",
        endpoint=BY_ID_ENDPOINT,
        headers=ts.tus.jwt_authorization_header,
        json={"agency_info": {"submitted_name": new_submitted_name}},
        expected_schema=MessageSchema,
    )

    json_data = run_and_validate_request(
        flask_client=ts.flask_client,
        http_method="get",
        endpoint=BY_ID_ENDPOINT,
        headers=ts.tus.api_authorization_header,
    )

    agency_created = json_data["data"]["agency_created"]
    last_modified = json_data["data"]["airtable_agency_last_modified"]
    assert datetime.fromisoformat(agency_created) < datetime.fromisoformat(
        last_modified
    )

    assert json_data["data"]["submitted_name"] == new_submitted_name


def test_agencies_delete(ts: AgenciesTestSetup):

    json_data = run_and_validate_request(
        flask_client=ts.flask_client,
        http_method="post",
        endpoint=AGENCIES_BASE_ENDPOINT,
        headers=ts.tus.jwt_authorization_header,
        json={
            "agency_info": {
                "submitted_name": ts.submitted_name,
                "airtable_uid": uuid.uuid4().hex,
                "jurisdiction_type": JurisdictionType.FEDERAL.value,
            }
        },
    )

    agency_id = json_data["id"]

    run_and_validate_request(
        flask_client=ts.flask_client,
        http_method="delete",
        endpoint=f"{AGENCIES_BASE_ENDPOINT}/{agency_id}",
        headers=ts.tus.jwt_authorization_header,
        expected_schema=MessageSchema,
    )

    results = ts.db_client._select_from_relation(
        relation_name="agencies",
        columns=["submitted_name"],
        where_mappings=[WhereMapping(column="airtable_uid", value=agency_id)],
    )

    assert len(results) == 0<|MERGE_RESOLUTION|>--- conflicted
+++ resolved
@@ -18,16 +18,8 @@
     IDAndMessageSchema,
 )
 
-<<<<<<< HEAD
 from tests.conftest import dev_db_client, flask_client_with_db, integration_test_admin_setup
 from tests.helper_scripts.common_test_data import get_sample_agency_post_parameters
-=======
-from tests.conftest import (
-    dev_db_client,
-    flask_client_with_db,
-    integration_test_admin_setup,
-)
->>>>>>> 99e4c6d2
 from tests.helper_scripts.constants import AGENCIES_BASE_ENDPOINT
 from tests.helper_scripts.helper_functions import (
     create_test_user_setup_db_client,
