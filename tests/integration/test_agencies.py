"""Integration tests for /agencies endpoint"""

<<<<<<< HEAD
import uuid
from collections import namedtuple
from http import HTTPStatus
import psycopg
import pytest
=======
>>>>>>> bdb75eb0

from database_client.constants import PAGE_SIZE
from database_client.database_client import DatabaseClient

from tests.fixtures import dev_db_connection, flask_client_with_db, dev_db_client
from tests.helper_scripts.helper_functions import (
    create_test_user_setup_db_client,
    run_and_validate_request,
    create_test_user_setup,
)
from tests.helper_scripts.common_test_functions import (
    check_response_status,
    assert_expected_get_many_result,
)


AgenciesTestSetup = namedtuple(
    "TestSetup", ["flask_client", "db_client", "submitted_name", "tus"]
)


@pytest.fixture
def ts(flask_client_with_db, dev_db_client):
    return AgenciesTestSetup(
        flask_client=flask_client_with_db,
        db_client=dev_db_client,
        submitted_name=str(uuid.uuid4()),
        tus=create_test_user_setup(
            flask_client_with_db,
            permissions=[PermissionsEnum.DB_WRITE],
        ),
    )


def test_agencies_get(flask_client_with_db, dev_db_client: DatabaseClient):
    """
    Test that GET call to /agencies endpoint properly retrieves a nonzero amount of data
    """
    tus = create_test_user_setup_db_client(dev_db_client)

    response_json = run_and_validate_request(
        flask_client=flask_client_with_db,
        http_method="get",
        endpoint="/api/agencies/page/2",
        headers=tus.api_authorization_header,
    )

    assert_expected_get_many_result(
        response_json=response_json,
        expected_non_null_columns=["airtable_uid"],
    )


def test_agencies_post(ts: AgenciesTestSetup):

    json_data = run_and_validate_request(
        flask_client=ts.flask_client,
        http_method="post",
        endpoint="/api/agencies/",
        headers=ts.tus.jwt_authorization_header,
        json={"entry_data": {"submitted_name": ts.submitted_name}},
    )<|MERGE_RESOLUTION|>--- conflicted
+++ resolved
@@ -1,13 +1,10 @@
 """Integration tests for /agencies endpoint"""
 
-<<<<<<< HEAD
 import uuid
 from collections import namedtuple
 from http import HTTPStatus
 import psycopg
 import pytest
-=======
->>>>>>> bdb75eb0
 
 from database_client.constants import PAGE_SIZE
 from database_client.database_client import DatabaseClient
