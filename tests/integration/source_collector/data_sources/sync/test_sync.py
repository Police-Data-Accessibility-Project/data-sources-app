--- conflicted
+++ resolved
@@ -28,15 +28,8 @@
 
     links = _generate_ds_agency_links(data_source_ids, test_agency_id=test_agencies[0])
     dbc.add_many(links, return_ids=False)
-<<<<<<< HEAD
-    # Generate a rejected agency id and link to data sources as well
-    pending_agency = tdc.agency(approval_status=ApprovalStatus.PENDING)
-    links = _generate_ds_agency_links(data_source_ids, test_agency_id=pending_agency.id)
-    dbc.add_many(links, return_ids=False)
-=======
     # Generate a pending agency id and link to data sources as well
     link_pending_agency_to_data_sources(data_source_ids, dbc, tdc)
->>>>>>> f7db049e
 
     rv = tdc.request_validator
     results = request_get_data_sources_for_sync(
