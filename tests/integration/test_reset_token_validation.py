--- conflicted
+++ resolved
@@ -17,11 +17,7 @@
     """
     user_info = create_test_user_api(client_with_db)
     token = request_reset_password_api(client_with_db, mocker, user_info)
-<<<<<<< HEAD
-    response = client_with_db.post("/reset-token-validation", json={"token": token})
-=======
     response = client_with_db.post("/api/reset-token-validation", json={"token": token})
->>>>>>> abdea69c
     check_response_status(response, HTTPStatus.OK.value)
     assert (
         response.json.get("message") == "Token is valid"
