"""Integration tests for /reset-password endpoint."""

from http import HTTPStatus
import uuid

<<<<<<< HEAD
import psycopg2
import sqlalchemy
=======
import psycopg
>>>>>>> c68c2efc

from tests.fixtures import dev_db_connection, flask_client_with_db, dev_db_client
from tests.helper_scripts.helper_functions import (
    create_test_user_api,
    get_user_password_digest,
    request_reset_password_api,
    check_response_status,
    run_and_validate_request,
)


def test_reset_password_post(flask_client_with_db, dev_db_client, mocker):
    """
    Test that POST call to /reset-password endpoint successfully resets the user's password, and verifies the new password digest is distinct from the old one in the database
    """

    user_info = create_test_user_api(flask_client_with_db)
    old_password_digest = dev_db_client.get_user_info(user_info.email).password_digest

    token = request_reset_password_api(flask_client_with_db, mocker, user_info)
    new_password = str(uuid.uuid4())
    run_and_validate_request(
        flask_client=flask_client_with_db,
        http_method="post",
        endpoint="/api/reset-password",
        json={"email": user_info.email, "token": token, "password": new_password},
    )
    new_password_digest = dev_db_client.get_user_info(user_info.email).password_digest
    assert (
        new_password_digest != old_password_digest
    ), "Old and new password digests should be distinct"<|MERGE_RESOLUTION|>--- conflicted
+++ resolved
@@ -3,12 +3,7 @@
 from http import HTTPStatus
 import uuid
 
-<<<<<<< HEAD
-import psycopg2
-import sqlalchemy
-=======
 import psycopg
->>>>>>> c68c2efc
 
 from tests.fixtures import dev_db_connection, flask_client_with_db, dev_db_client
 from tests.helper_scripts.helper_functions import (
