"""Integration tests for /data-sources endpoint"""

import urllib.parse
import uuid

import psycopg

from database_client.database_client import DatabaseClient
from database_client.db_client_dataclasses import WhereMapping
from middleware.schema_and_dto_logic.primary_resource_schemas.data_sources_schemas import (
    DataSourcesGetByIDSchema,
    DataSourcesGetManySchema,
)
from middleware.schema_and_dto_logic.response_schemas import GetManyResponseSchema
<<<<<<< HEAD
from tests.conftest import connection_with_test_data, db_client_with_test_data, flask_client_with_db, test_user_admin
from conftest import test_data_creator_flask, monkeysession
=======
from tests.conftest import (
    connection_with_test_data,
    db_client_with_test_data,
    flask_client_with_db,
    test_user_admin,
)
>>>>>>> 99e4c6d2
from tests.helper_scripts.common_endpoint_calls import create_data_source_with_endpoint
from tests.helper_scripts.common_test_data import TestDataCreatorFlask
from tests.helper_scripts.helper_functions import (
    get_boolean_dictionary,
    create_test_user_setup,
    search_with_boolean_dictionary,
)
from tests.helper_scripts.run_and_validate_request import run_and_validate_request
from tests.helper_scripts.constants import DATA_SOURCES_BASE_ENDPOINT


def test_data_sources_get(
    flask_client_with_db, connection_with_test_data: psycopg.Connection
):
    """
    Test that GET call to /data-sources endpoint retrieves data sources and correctly identifies specific sources by name
    """
    tus = create_test_user_setup(flask_client_with_db)
    response_json = run_and_validate_request(
        flask_client=flask_client_with_db,
        http_method="get",
        endpoint=f"{DATA_SOURCES_BASE_ENDPOINT}?page=1&approval_status=approved",  # ENDPOINT,
        headers=tus.api_authorization_header,
        expected_schema=DataSourcesGetManySchema,
    )
    data = response_json["data"]
    assert len(data) == 100

    # Test sort functionality
    response_json = run_and_validate_request(
        flask_client=flask_client_with_db,
        http_method="get",
        endpoint=f"{DATA_SOURCES_BASE_ENDPOINT}?page=1&sort_by=name&sort_order=ASC&approval_status=approved",
        headers=tus.api_authorization_header,
        expected_schema=DataSourcesGetManySchema,
    )
    data_asc = response_json["data"]

    response_json = run_and_validate_request(
        flask_client=flask_client_with_db,
        http_method="get",
        endpoint=f"{DATA_SOURCES_BASE_ENDPOINT}?page=1&sort_by=name&sort_order=DESC&approval_status=approved",
        headers=tus.api_authorization_header,
    )
    data_desc = response_json["data"]

    assert data_asc[0]["name"] < data_desc[0]["name"]


def test_data_sources_get_many_limit_columns(
    flask_client_with_db, connection_with_test_data: psycopg.Connection
):
    """
    Test that GET call to /data-sources endpoint properly limits by columns
     when passed the `requested_columns` query parameter
    """

    tus = create_test_user_setup(flask_client_with_db)
    allowed_columns = ["name", "submitted_name", "airtable_uid"]
    url_encoded_column_string = urllib.parse.quote_plus(str(allowed_columns))
    response_json = run_and_validate_request(
        flask_client=flask_client_with_db,
        http_method="get",
        endpoint=f"{DATA_SOURCES_BASE_ENDPOINT}?page=1&requested_columns={url_encoded_column_string}",
        headers=tus.api_authorization_header,
        expected_schema=DataSourcesGetManySchema(
            only=[
                "message",
                "count",
                "data.name",
                "data.submitted_name",
                "data.airtable_uid",
            ],
            partial=True
        ),
    )
    data = response_json["data"]

    entry = data[0]
    for column in allowed_columns:
        assert column in entry


def test_data_sources_post(
    db_client_with_test_data: DatabaseClient,
        test_data_creator_flask: TestDataCreatorFlask
):
    """
    Test that POST call to /data-sources endpoint successfully creates a new data source with a unique name and verifies its existence in the database
    """
    cds = test_data_creator_flask.data_source()

    rows = db_client_with_test_data.execute_raw_sql(
        query="""
        SELECT * from data_sources WHERE name=%s
        """,
        vars=(cds.name,),
    )
    len(rows) == 1


def test_data_sources_by_id_get(
        test_data_creator_flask: TestDataCreatorFlask
):
    """
    Test that GET call to /data-sources-by-id/<data_source_id> endpoint retrieves the data source with the correct homepage URL
    """

    tus = create_test_user_setup(test_data_creator_flask.flask_client)
    cds = test_data_creator_flask.data_source()
    response_json = run_and_validate_request(
        flask_client=test_data_creator_flask.flask_client,
        http_method="get",
        endpoint=f"{DATA_SOURCES_BASE_ENDPOINT}/{cds.id}",
        headers=tus.api_authorization_header,
        expected_schema=DataSourcesGetByIDSchema,
    )

    assert response_json["data"]["name"] == cds.name


def test_data_sources_by_id_put(
        test_data_creator_flask: TestDataCreatorFlask
):
    """
    Test that PUT call to /data-sources-by-id/<data_source_id> endpoint successfully updates the description of the data source and verifies the change in the database
    """
    tdc = test_data_creator_flask
    cdr = tdc.data_source()

    desc = str(uuid.uuid4())
    run_and_validate_request(
        flask_client=tdc.flask_client,
        http_method="put",
        endpoint=f"/api/data-sources/{cdr.id}",
        headers=tdc.get_admin_tus().jwt_authorization_header,
        json={
            "entry_data": {"description": desc},
        },
    )

    result = tdc.db_client.get_data_sources(
        columns=["description"],
<<<<<<< HEAD
        where_mappings=[
            WhereMapping(column="airtable_uid", value=cdr.id)
        ]
=======
        where_mappings=[WhereMapping(column="airtable_uid", value="SOURCE_UID_1")],
>>>>>>> 99e4c6d2
    )
    assert result[0]["description"] == desc


def test_data_sources_by_id_delete(
        test_data_creator_flask: TestDataCreatorFlask,
):
    """
    Test that DELETE call to /data-sources-by-id/<data_source_id> endpoint successfully deletes the data source and verifies the change in the database
    """
    # Insert new entry
    tdc = test_data_creator_flask

    ds_info = tdc.data_source()

    result = tdc.db_client.get_data_sources(
        columns=["description"],
<<<<<<< HEAD
        where_mappings=[
            WhereMapping(column="airtable_uid", value=ds_info.id)
        ]
=======
        where_mappings=[WhereMapping(column="airtable_uid", value=airtable_uid)],
>>>>>>> 99e4c6d2
    )
    assert len(result) == 1

    run_and_validate_request(
        flask_client=tdc.flask_client,
        http_method="delete",
        endpoint=f"{DATA_SOURCES_BASE_ENDPOINT}/{ds_info.id}",
        headers=tdc.get_admin_tus().jwt_authorization_header,
    )

    result = tdc.db_client.get_data_sources(
        columns=["description"],
<<<<<<< HEAD
        where_mappings=[
            WhereMapping(column="airtable_uid", value=ds_info.id)
        ]
=======
        where_mappings=[WhereMapping(column="airtable_uid", value=airtable_uid)],
>>>>>>> 99e4c6d2
    )

    assert len(result) == 0<|MERGE_RESOLUTION|>--- conflicted
+++ resolved
@@ -12,17 +12,8 @@
     DataSourcesGetManySchema,
 )
 from middleware.schema_and_dto_logic.response_schemas import GetManyResponseSchema
-<<<<<<< HEAD
 from tests.conftest import connection_with_test_data, db_client_with_test_data, flask_client_with_db, test_user_admin
 from conftest import test_data_creator_flask, monkeysession
-=======
-from tests.conftest import (
-    connection_with_test_data,
-    db_client_with_test_data,
-    flask_client_with_db,
-    test_user_admin,
-)
->>>>>>> 99e4c6d2
 from tests.helper_scripts.common_endpoint_calls import create_data_source_with_endpoint
 from tests.helper_scripts.common_test_data import TestDataCreatorFlask
 from tests.helper_scripts.helper_functions import (
@@ -166,13 +157,7 @@
 
     result = tdc.db_client.get_data_sources(
         columns=["description"],
-<<<<<<< HEAD
-        where_mappings=[
-            WhereMapping(column="airtable_uid", value=cdr.id)
-        ]
-=======
-        where_mappings=[WhereMapping(column="airtable_uid", value="SOURCE_UID_1")],
->>>>>>> 99e4c6d2
+        where_mappings=[WhereMapping(column="airtable_uid", value=cdr.id)],
     )
     assert result[0]["description"] == desc
 
@@ -190,13 +175,7 @@
 
     result = tdc.db_client.get_data_sources(
         columns=["description"],
-<<<<<<< HEAD
-        where_mappings=[
-            WhereMapping(column="airtable_uid", value=ds_info.id)
-        ]
-=======
-        where_mappings=[WhereMapping(column="airtable_uid", value=airtable_uid)],
->>>>>>> 99e4c6d2
+        where_mappings=[WhereMapping(column="airtable_uid", value=ds_info.id)],
     )
     assert len(result) == 1
 
@@ -209,13 +188,7 @@
 
     result = tdc.db_client.get_data_sources(
         columns=["description"],
-<<<<<<< HEAD
-        where_mappings=[
-            WhereMapping(column="airtable_uid", value=ds_info.id)
-        ]
-=======
-        where_mappings=[WhereMapping(column="airtable_uid", value=airtable_uid)],
->>>>>>> 99e4c6d2
+        where_mappings=[WhereMapping(column="airtable_uid", value=ds_info.id)],
     )
 
     assert len(result) == 0