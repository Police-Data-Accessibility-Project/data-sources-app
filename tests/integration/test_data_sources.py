--- conflicted
+++ resolved
@@ -3,13 +3,7 @@
 from http import HTTPStatus
 import uuid
 
-<<<<<<< HEAD
-from conftest import test_client, monkeymodule, session
-import psycopg2
-from psycopg2.extras import DictRow
-=======
 import psycopg
->>>>>>> c68c2efc
 
 from database_client.database_client import DatabaseClient
 from middleware.enums import PermissionsEnum
