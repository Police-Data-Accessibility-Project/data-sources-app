--- conflicted
+++ resolved
@@ -80,9 +80,6 @@
         data_source_id=ds_info.id,
     )
 
-<<<<<<< HEAD
-    expected_schema = SchemaConfigs.DATA_REQUESTS_GET_MANY.value.primary_output_schema
-=======
     # Add another data source, and set its approval status to `Active`
     dr_info_2 = tdc.data_request(tus_creator)
 
@@ -97,8 +94,7 @@
     )
 
 
-    expected_schema = SchemaConfigs.DATA_REQUESTS_GET_MANY.value.output_schema
->>>>>>> 3b2b0b24
+    expected_schema = SchemaConfigs.DATA_REQUESTS_GET_MANY.value.primary_output_schema
     # Modify exclude to account for old data which did not have archive_reason and creator_user_id
     expected_schema.exclude.update(
         ["data.archive_reason", "data.creator_user_id", "data.internal_notes"]
