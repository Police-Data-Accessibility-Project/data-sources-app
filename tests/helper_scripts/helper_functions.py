"""This module contains helper functions used by middleware pytests."""

import uuid
from collections import namedtuple
from dataclasses import dataclass
from typing import Optional
from http import HTTPStatus
from unittest.mock import MagicMock

import psycopg2.extensions
import pytest
from flask.testing import FlaskClient
<<<<<<< HEAD
import sqlalchemy
from sqlalchemy import update, select
=======
from flask_jwt_extended import decode_token
from psycopg2.extras import DictCursor
>>>>>>> 5723d181

from database_client.database_client import DatabaseClient
from middleware.dataclasses import (
    GithubUserInfo,
    OAuthCallbackInfo,
    FlaskSessionCallbackInfo,
)
<<<<<<< HEAD
from middleware.enums import CallbackFunctionsEnum
from middleware.models import User
=======
from middleware.enums import CallbackFunctionsEnum, PermissionsEnum
from resources.ApiKey import API_KEY_ROUTE
>>>>>>> 5723d181
from tests.helper_scripts.common_test_data import TEST_RESPONSE

TestTokenInsert = namedtuple("TestTokenInsert", ["id", "email", "token"])
TestUser = namedtuple("TestUser", ["id", "email", "password_hash"])


def insert_test_agencies_and_sources(cursor: psycopg2.extensions.cursor) -> None:
    """
    Insert test agencies and sources into database.

    :param cursor:
    :return:
    """

    DatabaseClient().execute_raw_sql(
        """
        INSERT INTO
        PUBLIC.DATA_SOURCES (
            airtable_uid,
            NAME,
            DESCRIPTION,
            RECORD_TYPE,
            SOURCE_URL,
            APPROVAL_STATUS,
            URL_STATUS
        )
        VALUES
        ('SOURCE_UID_1','Source 1','Description of src1',
            'Type A','http://src1.com','approved','available'),
        ('SOURCE_UID_2','Source 2','Description of src2',
            'Type B','http://src2.com','needs identification','available'),
        ('SOURCE_UID_3','Source 3', 'Description of src3',
            'Type C', 'http://src3.com', 'pending', 'available');

        INSERT INTO public.agencies
        (airtable_uid, name, municipality, state_iso,
            county_name, count_data_sources, lat, lng)
        VALUES 
            ('Agency_UID_1', 'Agency A', 'City A',
                'CA', 'County X', 3, 30, 20),
            ('Agency_UID_2', 'Agency B', 'City B',
                'NY', 'County Y', 2, 40, 50),
            ('Agency_UID_3', 'Agency C', 'City C',
                'TX', 'County Z', 1, 90, 60);

        INSERT INTO public.agency_source_link
        (airtable_uid, agency_described_linked_uid)
        VALUES
            ('SOURCE_UID_1', 'Agency_UID_1'),
            ('SOURCE_UID_2', 'Agency_UID_2'),
            ('SOURCE_UID_3', 'Agency_UID_3');
        """
    )


def insert_test_agencies_and_sources_if_not_exist(cursor: psycopg2.extensions.cursor):
    try:
        insert_test_agencies_and_sources(cursor)
    except psycopg2.errors.UniqueViolation:  # Data already inserted
        pass



def get_reset_tokens_for_email(
    db_cursor: psycopg2.extensions.cursor, reset_token_insert: TestTokenInsert
) -> tuple:
    """
    Get all reset tokens associated with an email.

    :param db_cursor:
    :param reset_token_insert:
    :return:
    """
    db_cursor.execute(
        """
        SELECT email from RESET_TOKENS where email = %s
        """,
        (reset_token_insert.email,),
    )
    results = db_cursor.fetchall()
    return results


def create_reset_token(cursor: psycopg2.extensions.cursor) -> TestTokenInsert:
    """
    Create a test user and associated reset token.

    :param cursor:
    :return:
    """
    user = create_test_user(cursor)
    token = uuid.uuid4().hex
    cursor.execute(
        """
        INSERT INTO reset_tokens(email, token)
        VALUES (%s, %s)
        RETURNING id
        """,
        (user.email, token),
    )
    id = cursor.fetchone()[0]
    return TestTokenInsert(id=id, email=user.email, token=token)


def check_is_test_response(response):
    check_response_status(response, TEST_RESPONSE.status_code)
    assert response.json == TEST_RESPONSE.response


def create_test_user(
    session,
    email="",
    password_hash="hashed_password_here",
    api_key="api_key_here",
    role=None,
) -> TestUser:
    """
    Create test user and return the id of the test user.

    :param session:
    :return: user id
    """
    if email == "":
        email = uuid.uuid4().hex + "@test.com"
    user = User(email=email, password_digest=password_hash, api_key=api_key, role=role)
    session.add(user)
    session.commit()
    return TestUser(
        id=user.id,
        email=email,
        password_hash=password_hash,
    )


QuickSearchQueryLogResult = namedtuple(
    "QuickSearchQueryLogResult", ["result_count", "updated_at", "results"]
)


def get_most_recent_quick_search_query_log(
    cursor: psycopg2.extensions.cursor, search: str, location: str
) -> Optional[QuickSearchQueryLogResult]:
    """
    Retrieve most recent quick search query log for a search and location.

    :param cursor: The Cursor object of the database connection.
    :param search: The search query string.
    :param location: The location string.
    :return: A QuickSearchQueryLogResult object
        containing the result count and updated timestamp.
    """
    cursor.execute(
        """
        SELECT RESULT_COUNT, CREATED_AT, RESULTS FROM QUICK_SEARCH_QUERY_LOGS WHERE
        search = %s AND location = %s ORDER BY CREATED_AT DESC LIMIT 1
        """,
        (search, location),
    )
    result = cursor.fetchone()
    if result is None:
        return result
    return QuickSearchQueryLogResult(
        result_count=result[0], updated_at=result[1], results=result[2]
    )


def has_expected_keys(result_keys: list, expected_keys: list) -> bool:
    """
    Check that given result includes expected keys.

    :param result:
    :param expected_keys:
    :return: True if has expected keys, false otherwise
    """
    return not set(expected_keys).difference(result_keys)


def get_boolean_dictionary(keys: tuple) -> dict[str, bool]:
    """
    Creates dictionary of booleans, all set to false.

    :param keys:
    :return: dictionary of booleans
    """
    d = {}
    for key in keys:
        d[key] = False
    return d

def search_with_boolean_dictionary(
    data: list[dict],
    boolean_dictionary: dict[str, bool],
    key_to_search_on: str,
):
    """
    Search data with boolean dictionary.
    Updates boolean dictionary with found data.

    :param data:
    :param boolean_dictionary:
    :param key_to_search_on:
    """
    for result in data:
        name = result[key_to_search_on]
        if name in boolean_dictionary:
            boolean_dictionary[name] = True


@dataclass
class UserInfo:
    email: str
    password: str
    user_id: Optional[str] = None


def create_test_user_api(client: FlaskClient) -> UserInfo:
    """
    Create a test user through calling the /user endpoint via the Flask API
    :param client:
    :return:
    """
    email = str(uuid.uuid4())
    password = str(uuid.uuid4())
    response = client.post(
        "user",
        json={"email": email, "password": password},
    )
    check_response_status(response, HTTPStatus.OK.value)
    return UserInfo(email=email, password=password)


JWTTokens = namedtuple("JWTTokens", ["access_token", "refresh_token"])


def login_and_return_jwt_tokens(
    client_with_db: FlaskClient, user_info: UserInfo
) -> JWTTokens:
    """
    Login as a given user and return the associated session token,
    using the /login endpoint of the Flask API
    :param client_with_db:
    :param user_info:
    :return:
    """
    response = client_with_db.post(
        "/api/login",
        json={"email": user_info.email, "password": user_info.password},
    )
    assert response.status_code == HTTPStatus.OK.value, "User login unsuccessful"
    return JWTTokens(
        access_token=response.json.get("access_token"),
        refresh_token=response.json.get("refresh_token"),
    )


def get_user_password_digest(session: sqlalchemy.orm.scoping.scoped_session, user_info):
    """
    Get the associated password digest of a user (given their email) from the database
    :param session:
    :param user_info:
    :return:
    """
    password_digest = session.scalars(
        select(User.password_digest).where(User.email == user_info.email)
    ).one_or_none()
    return password_digest


def request_reset_password_api(client_with_db, mocker, user_info):
    """
    Send a request to reset password via a Flask call to the /request-reset-password endpoint
    and return the reset token
    :param client_with_db:
    :param mocker:
    :param user_info:
    :return:
    """
    mocker.patch("middleware.reset_token_queries.send_password_reset_link")
    response = client_with_db.post(
        "/api/request-reset-password", json={"email": user_info.email}
    )
    token = response.json.get("token")
    return token


def create_api_key(client_with_db, user_info) -> str:
    """
    Obtain an api key for the given user, via a Flask call to the /api-key endpoint
    :param client_with_db:
    :param user_info:
    :return: api_key
    """
    response = client_with_db.post(
        f"/auth{API_KEY_ROUTE}", json={"email": user_info.email, "password": user_info.password}
    )
    assert (
        response.status_code == HTTPStatus.OK.value
    ), "API key creation not successful"
    api_key = response.json.get("api_key")
    return api_key


def create_api_key_db(session, user_id: str):
    api_key = uuid.uuid4().hex
    session.execute(update(User).where(User.id == user_id).values(api_key=api_key))
    return api_key


def insert_test_data_source(db_client: DatabaseClient) -> str:
    """
    Insert test data source and return id
    :param cursor:
    :return: randomly generated uuid
    """
    test_uid = str(uuid.uuid4())
    db_client.execute_raw_sql(
        query="""
        INSERT INTO
        PUBLIC.DATA_SOURCES (
            airtable_uid,
            NAME,
            DESCRIPTION,
            RECORD_TYPE,
            SOURCE_URL,
            APPROVAL_STATUS,
            URL_STATUS
        )
        VALUES
        (%s,'Example Data Source', 'Example Description',
            'Type A','http://src1.com','approved','available')
        """,
        vars=(test_uid,),
    )
    return test_uid


def give_user_admin_role(
    session: sqlalchemy.orm.scoping.scoped_session, user_info: UserInfo
):
    """
    Give the given user an admin role.
    :param session:
    :param user_info:
    :return:
    """
    session.execute(
        update(User).where(User.email == user_info.email).values(role="admin")
    )


def check_response_status(response, status_code):
    assert (
        response.status_code == status_code
    ), f"Expected status code {status_code}, got {response.status_code}: {response.text}"


def setup_get_typeahead_suggestion_test_data(cursor: psycopg2.extensions.cursor):
    try:
        cursor.execute("SAVEPOINT typeahead_suggestion_test_savepoint")

        # State (via state_names table)
        cursor.execute(
            "insert into state_names (state_iso, state_name) values ('XY', 'Xylonsylvania')"
        )
        # County (via counties table)
        cursor.execute(
            "insert into counties(fips, name, state_iso) values ('12345', 'Arxylodon', 'XY')"
        )

        # Locality (via agencies table)
        cursor.execute(
            """insert into agencies 
            (name, airtable_uid, municipality, state_iso, county_fips, county_name) 
            values 
            ('Xylodammerung Police Agency', 'XY_SOURCE_UID', 'Xylodammerung', 'XY', '12345', 'Arxylodon')"""
        )

        # Refresh materialized view
        cursor.execute("CALL refresh_typeahead_suggestions();")
    except psycopg2.errors.UniqueViolation:
        cursor.execute("ROLLBACK TO SAVEPOINT typeahead_suggestion_test_savepoint")


def assert_is_oauth_redirect_link(text: str):
    assert "https://github.com/login/oauth/authorize?response_type=code" in text, (
        "Expected OAuth authorize link, got: " + text
    )


def patch_post_callback_functions(
    monkeypatch,
    github_user_info: GithubUserInfo,
    callback_functions_enum: CallbackFunctionsEnum,
    callback_params: dict,
):
    mock_get_oauth_callback_info = MagicMock(
        return_value=OAuthCallbackInfo(github_user_info)
    )
    mock_get_flask_session_callback_info = MagicMock(
        return_value=FlaskSessionCallbackInfo(
            callback_functions_enum=callback_functions_enum,
            callback_params=callback_params,
        )
    )
    monkeypatch.setattr(
        "middleware.callback_primary_logic.get_oauth_callback_info",
        mock_get_oauth_callback_info,
    )
    monkeypatch.setattr(
        "middleware.callback_primary_logic.get_flask_session_callback_info",
        mock_get_flask_session_callback_info,
    )


def patch_setup_callback_session(
    monkeypatch,
    resources_module_name: str,
) -> MagicMock:
    mock_setup_callback_session = MagicMock()
    monkeypatch.setattr(
        f"resources.{resources_module_name}.setup_callback_session",
        mock_setup_callback_session,
    )
    return mock_setup_callback_session


def create_fake_github_user_info(email: Optional[str] = None) -> GithubUserInfo:
    return GithubUserInfo(
        user_id=uuid.uuid4().hex,
        user_email=uuid.uuid4().hex if email is None else email,
    )


def assert_expected_pre_callback_response(response):
    check_response_status(response, HTTPStatus.FOUND)
    response_text = response.text
    assert_is_oauth_redirect_link(response_text)


def assert_api_key_exists_for_email(db_client: DatabaseClient, email: str, api_key):
    user_info = db_client.get_user_info(email)
    assert user_info.api_key == api_key


def assert_jwt_token_matches_user_email(email: str, jwt_token: str):
    decoded_token = decode_token(jwt_token)
    assert email == decoded_token["sub"]


@dataclass
class TestUserSetup:
    user_info: UserInfo
    api_key: str
    api_authorization_header: dict
    jwt_authorization_header: Optional[dict] = None


def create_test_user_setup(client: FlaskClient) -> TestUserSetup:
    user_info = create_test_user_api(client)
    api_key = create_api_key(client, user_info)
    jwt_tokens = login_and_return_jwt_tokens(client, user_info)
    return TestUserSetup(
        user_info,
        api_key,
        api_authorization_header={"Authorization": f"Basic {api_key}"},
        jwt_authorization_header={"Authorization": f"Bearer {jwt_tokens.access_token}"},
    )


def create_test_user_setup_db_client(
    db_client: DatabaseClient, permissions: Optional[list[PermissionsEnum]] = None
) -> TestUserSetup:
    if permissions is None:
        permissions = []
    elif not isinstance(permissions, list):
        permissions = [permissions]
    email = uuid.uuid4().hex
    password_digest = uuid.uuid4().hex
    user_id = db_client.add_new_user(email, password_digest)
    api_key = db_client.get_user_info(email).api_key
    for permission in permissions:
        db_client.add_user_permission(email, permission)
    return TestUserSetup(
        UserInfo(email, password_digest, user_id),
        api_key,
        {"Authorization": f"Basic {api_key}"},
    )




def create_test_user_db_client(db_client: DatabaseClient) -> UserInfo:
    email = uuid.uuid4().hex
    password_digest = uuid.uuid4().hex
    user_id = db_client.add_new_user(email, password_digest)
    return UserInfo(email, password_digest, user_id)

def run_and_validate_request(
        flask_client: FlaskClient,
        http_method: str,
        endpoint: str,
        expected_response_status: HTTPStatus = HTTPStatus.OK,
        expected_json_content: Optional[dict] = None,
        **request_kwargs
):
    response = flask_client.open(
        endpoint,
        method=http_method,
        **request_kwargs
    )
    check_response_status(response, expected_response_status.value)
    if expected_json_content is not None:
        assert response.json == expected_json_content

    return response.json<|MERGE_RESOLUTION|>--- conflicted
+++ resolved
@@ -10,13 +10,10 @@
 import psycopg2.extensions
 import pytest
 from flask.testing import FlaskClient
-<<<<<<< HEAD
 import sqlalchemy
 from sqlalchemy import update, select
-=======
 from flask_jwt_extended import decode_token
 from psycopg2.extras import DictCursor
->>>>>>> 5723d181
 
 from database_client.database_client import DatabaseClient
 from middleware.dataclasses import (
@@ -24,13 +21,10 @@
     OAuthCallbackInfo,
     FlaskSessionCallbackInfo,
 )
-<<<<<<< HEAD
 from middleware.enums import CallbackFunctionsEnum
 from middleware.models import User
-=======
 from middleware.enums import CallbackFunctionsEnum, PermissionsEnum
 from resources.ApiKey import API_KEY_ROUTE
->>>>>>> 5723d181
 from tests.helper_scripts.common_test_data import TEST_RESPONSE
 
 TestTokenInsert = namedtuple("TestTokenInsert", ["id", "email", "token"])
