--- conflicted
+++ resolved
@@ -115,11 +115,7 @@
     :return: user id
     """
     if email == "":
-<<<<<<< HEAD
-        email = f"testuser{uuid.uuid4().hex}@example.com"
-=======
         email = uuid.uuid4().hex + "@test.com"
->>>>>>> 144d4acf
     cursor.execute(
         """
         INSERT INTO users (email, password_digest, api_key, role)
