"""This module contains helper functions used by middleware pytests."""

import uuid
from collections import namedtuple
from datetime import datetime, timedelta
from typing import Optional
<<<<<<< HEAD
from http import HTTPStatus
=======
from unittest.mock import MagicMock
>>>>>>> 0264e3b0

import psycopg2.extensions
from flask.testing import FlaskClient

TestTokenInsert = namedtuple("TestTokenInsert", ["id", "email", "token"])
TestUser = namedtuple("TestUser", ["id", "email", "password_hash"])


def insert_test_agencies_and_sources(cursor: psycopg2.extensions.cursor) -> None:
    """
    Insert test agencies and sources into database.

    :param cursor:
    :return:
    """
    cursor.execute(
        """
        INSERT INTO
        PUBLIC.DATA_SOURCES (
            airtable_uid,
            NAME,
            DESCRIPTION,
            RECORD_TYPE,
            SOURCE_URL,
            APPROVAL_STATUS,
            URL_STATUS
        )
        VALUES
        ('SOURCE_UID_1','Source 1','Description of src1',
            'Type A','http://src1.com','approved','available'),
        ('SOURCE_UID_2','Source 2','Description of src2',
            'Type B','http://src2.com','needs identification','available'),
        ('SOURCE_UID_3','Source 3', 'Description of src3',
            'Type C', 'http://src3.com', 'pending', 'available');

        INSERT INTO public.agencies
        (airtable_uid, name, municipality, state_iso,
            county_name, count_data_sources, lat, lng)
        VALUES 
            ('Agency_UID_1', 'Agency A', 'City A',
                'CA', 'County X', 3, 30, 20),
            ('Agency_UID_2', 'Agency B', 'City B',
                'NY', 'County Y', 2, 40, 50),
            ('Agency_UID_3', 'Agency C', 'City C',
                'TX', 'County Z', 1, 90, 60);

        INSERT INTO public.agency_source_link
        (airtable_uid, agency_described_linked_uid)
        VALUES
            ('SOURCE_UID_1', 'Agency_UID_1'),
            ('SOURCE_UID_2', 'Agency_UID_2'),
            ('SOURCE_UID_3', 'Agency_UID_3');
        """
    )


def get_reset_tokens_for_email(
    db_cursor: psycopg2.extensions.cursor, reset_token_insert: TestTokenInsert
) -> tuple:
    """
    Get all reset tokens associated with an email.

    :param db_cursor:
    :param reset_token_insert:
    :return:
    """
    db_cursor.execute(
        """
        SELECT email from RESET_TOKENS where email = %s
        """,
        (reset_token_insert.email,),
    )
    results = db_cursor.fetchall()
    return results


def create_reset_token(cursor: psycopg2.extensions.cursor) -> TestTokenInsert:
    """
    Create a test user and associated reset token.

    :param cursor:
    :return:
    """
    user = create_test_user(cursor)
    token = uuid.uuid4().hex
    cursor.execute(
        """
        INSERT INTO reset_tokens(email, token)
        VALUES (%s, %s)
        RETURNING id
        """,
        (user.email, token),
    )
    id = cursor.fetchone()[0]
    return TestTokenInsert(id=id, email=user.email, token=token)


def create_test_user(
    cursor,
    email="",
    password_hash="hashed_password_here",
    api_key="api_key_here",
    role=None,
) -> TestUser:
    """
    Create test user and return the id of the test user.

    :param cursor:
    :return: user id
    """
    if email == "":
        email = uuid.uuid4().hex + "@test.com"
    cursor.execute(
        """
        INSERT INTO users (email, password_digest, api_key, role)
        VALUES
        (%s, %s, %s, %s)
        RETURNING id;
        """,
        (email, password_hash, api_key, role),
    )
    return TestUser(
        id=cursor.fetchone()[0],
        email=email,
        password_hash=password_hash,
    )


QuickSearchQueryLogResult = namedtuple(
    "QuickSearchQueryLogResult", ["result_count", "updated_at", "results"]
)


def get_most_recent_quick_search_query_log(
    cursor: psycopg2.extensions.cursor, search: str, location: str
) -> Optional[QuickSearchQueryLogResult]:
    """
    Retrieve most recent quick search query log for a search and location.

    :param cursor: The Cursor object of the database connection.
    :param search: The search query string.
    :param location: The location string.
    :return: A QuickSearchQueryLogResult object
        containing the result count and updated timestamp.
    """
    cursor.execute(
        """
        SELECT RESULT_COUNT, CREATED_AT, RESULTS FROM QUICK_SEARCH_QUERY_LOGS WHERE
        search = %s AND location = %s ORDER BY CREATED_AT DESC LIMIT 1
        """,
        (search, location),
    )
    result = cursor.fetchone()
    if result is None:
        return result
    return QuickSearchQueryLogResult(
        result_count=result[0], updated_at=result[1], results=result[2]
    )


def has_expected_keys(result_keys: list, expected_keys: list) -> bool:
    """
    Check that given result includes expected keys.

    :param result:
    :param expected_keys:
    :return: True if has expected keys, false otherwise
    """
    return not set(expected_keys).difference(result_keys)


def get_boolean_dictionary(keys: tuple) -> dict:
    """
    Creates dictionary of booleans, all set to false.

    :param keys:
    :return: dictionary of booleans
    """
    d = {}
    for key in keys:
        d[key] = False
    return d


UserInfo = namedtuple("UserInfo", ["email", "password"])


def create_test_user_api(client: FlaskClient) -> UserInfo:
    """
    Create a test user through calling the /user endpoint via the Flask API
    :param client:
    :return:
    """
    email = str(uuid.uuid4())
    password = str(uuid.uuid4())
    response = client.post(
        "/user",
        json={"email": email, "password": password},
    )
    assert response.status_code == HTTPStatus.OK.value, "User creation not successful"
    return UserInfo(email=email, password=password)


def login_and_return_session_token(
    client_with_db: FlaskClient, user_info: UserInfo
) -> str:
    """
    Login as a given user and return the associated session token,
    using the /login endpoint of the Flask API
    :param client_with_db:
    :param user_info:
    :return:
    """
    response = client_with_db.post(
        "/login",
        json={"email": user_info.email, "password": user_info.password},
    )
    assert response.status_code == HTTPStatus.OK.value, "User login unsuccessful"
    session_token = response.json.get("data")
    return session_token


def get_user_password_digest(cursor: psycopg2.extensions.cursor, user_info):
    """
    Get the associated password digest of a user (given their email) from the database
    :param cursor:
    :param user_info:
    :return:
    """
    cursor.execute(
        """
        SELECT password_digest from users where email = %s
    """,
        (user_info.email,),
    )
    return cursor.fetchone()[0]


def request_reset_password_api(client_with_db, mocker, user_info):
    """
    Send a request to reset password via a Flask call to the /request-reset-password endpoint
    and return the reset token
    :param client_with_db:
    :param mocker:
    :param user_info:
    :return:
    """
    mocker.patch("middleware.reset_token_queries.send_password_reset_link")
    response = client_with_db.post(
        "/request-reset-password", json={"email": user_info.email}
    )
    token = response.json.get("token")
    return token


def create_api_key(client_with_db, user_info):
    """
    Obtain an api key for the given user, via a Flask call to the /api-key endpoint
    :param client_with_db:
    :param user_info:
    :return:
    """
    response = client_with_db.get(
        "/api_key", json={"email": user_info.email, "password": user_info.password}
    )
    assert response.status_code == HTTPStatus.OK.value, "API key creation not successful"
    api_key = response.json.get("api_key")
    return api_key


def create_api_key_db(cursor, user_id: str):
    api_key = uuid.uuid4().hex
    cursor.execute("UPDATE users SET api_key = %s WHERE id = %s", (api_key, user_id))
    return api_key


def insert_test_data_source(cursor: psycopg2.extensions.cursor) -> str:
    """
    Insert test data source and return id
    :param cursor:
    :return: randomly generated uuid
    """
    test_uid = str(uuid.uuid4())
    cursor.execute(
        """
        INSERT INTO
        PUBLIC.DATA_SOURCES (
            airtable_uid,
            NAME,
            DESCRIPTION,
            RECORD_TYPE,
            SOURCE_URL,
            APPROVAL_STATUS,
            URL_STATUS
        )
        VALUES
        (%s,'Example Data Source', 'Example Description',
            'Type A','http://src1.com','approved','available')
        """,
        (test_uid,),
    )
    return test_uid


def give_user_admin_role(
    connection: psycopg2.extensions.connection, user_info: UserInfo
):
    """
    Give the given user an admin role.
    :param connection:
    :param user_info:
    :return:
    """
    cursor = connection.cursor()

    cursor.execute(
        """
    UPDATE users
    SET role = 'admin'
    WHERE email = %s
    """,
        (user_info.email,),
    )


def check_response_status(response, status_code):
    assert (
        response.status_code == status_code
    ), f"Expected status code {status_code}, got {response.status_code}: {response.text}"


class DynamicMagicMock:
    """
    A helper class to create a large number of MagicMock objects dynamically,
    all connected to the same instance

    Example Usage:
    --------------
    class UpdateArchivesDataMocks(DynamicMagicMock):
        cursor: MagicMock
        data_id: MagicMock
        last_cached: MagicMock
        broken_as_of: MagicMock
        archives_put_broken_as_of_results: MagicMock
        archives_put_last_cached_results: MagicMock
        make_response: MagicMock

    mock = UpdateArchivesDataMocks()

    """

    def __init__(self):
        self.__post_init__()

    def __post_init__(self) -> None:
        for attribute, attr_type in self.__annotations__.items():
            setattr(self, attribute, MagicMock())

    def __getattr__(self, name: str) -> MagicMock:
        mock = MagicMock()
        setattr(self, name, mock)
        return mock<|MERGE_RESOLUTION|>--- conflicted
+++ resolved
@@ -4,11 +4,8 @@
 from collections import namedtuple
 from datetime import datetime, timedelta
 from typing import Optional
-<<<<<<< HEAD
 from http import HTTPStatus
-=======
 from unittest.mock import MagicMock
->>>>>>> 0264e3b0
 
 import psycopg2.extensions
 from flask.testing import FlaskClient
