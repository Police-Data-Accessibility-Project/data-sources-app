--- conflicted
+++ resolved
@@ -329,11 +329,9 @@
         (user_info.email,),
     )
 
-
 def check_response_status(response, status_code):
     assert (
         response.status_code == status_code
-<<<<<<< HEAD
     ), f"Expected status code {status_code}, got {response.status_code}: {response.text}"
 
 
@@ -367,7 +365,4 @@
     def __getattr__(self, name: str) -> MagicMock:
         mock = MagicMock()
         setattr(self, name, mock)
-        return mock
-=======
-    ), f"Expected status code {status_code}, got {response.status_code}: {response.text}"
->>>>>>> 22a1af90
+        return mock