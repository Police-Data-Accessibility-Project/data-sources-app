{
	"name": "client",
	"version": "0.1.0",
	"private": true,
	"scripts": {
		"dev": "vite",
		"build": "vite build",
		"preview": "vite preview --port 8888",
		"lint": "eslint src --ext .js .",
		"lint:fix": "npm run lint -- --fix",
		"test": "vitest --dom --run",
		"test:ci": "npm run test -- --silent",
		"test:changed": "npm run test -- --dom --changed",
		"coverage": "npm run test -- --coverage"
	},
	"dependencies": {
		"axios": "^1.6.0",
		"jwt-decode": "^4.0.0",
		"lodash": "^4.17.21",
		"pinia": "^2.1.7",
		"pinia-plugin-persistedstate": "^3.2.1",
		"vue": "^3.4.19",
		"vue-router": "^4.2.4"
	},
	"devDependencies": {
		"@pdap-design-system/eslint-config": "^1.0.1",
		"@pinia/testing": "^0.1.3",
		"@vitejs/plugin-vue": "^4.2.3",
		"@vitest/coverage-v8": "^1.2.1",
		"@vue/eslint-config-prettier": "^8.0.0",
		"@vue/test-utils": "^2.4.1",
		"autoprefixer": "^10.4.16",
		"eslint": "^8.0.0",
		"eslint-plugin-vue": "^9.20.1",
		"happy-dom": "^13.1.4",
		"jest-serializer-vue-tjw": "^3.20.0",
<<<<<<< HEAD
		"pdap-design-system": "^2.4.1",
=======
		"pdap-design-system": "^2.5.0",
>>>>>>> 7a7451b3
		"postcss": "^8.4.32",
		"tailwindcss": "^3.3.6",
		"vite": "^4.5.1",
		"vite-svg-loader": "^5.1.0",
		"vitest": "^1.2.1"
	},
	"browserslist": [
		"> 1%",
		"last 2 versions",
		"not dead",
		"not ie 11"
	]
}<|MERGE_RESOLUTION|>--- conflicted
+++ resolved
@@ -34,11 +34,7 @@
 		"eslint-plugin-vue": "^9.20.1",
 		"happy-dom": "^13.1.4",
 		"jest-serializer-vue-tjw": "^3.20.0",
-<<<<<<< HEAD
-		"pdap-design-system": "^2.4.1",
-=======
 		"pdap-design-system": "^2.5.0",
->>>>>>> 7a7451b3
 		"postcss": "^8.4.32",
 		"tailwindcss": "^3.3.6",
 		"vite": "^4.5.1",
