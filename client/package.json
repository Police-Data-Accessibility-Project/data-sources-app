{
	"name": "client",
	"version": "0.1.0",
	"private": true,
	"scripts": {
<<<<<<< HEAD
		"start": "vue-cli-service serve",
=======
		"build:digitalocean": "npm install --production=false && npm run build && npm ci",
>>>>>>> e8cc93f0
		"serve": "vue-cli-service serve",
		"build": "vue-cli-service build",
		"lint": "vue-cli-service lint",
		"test": "vitest",
		"coverage": "vitest run --coverage"
	},
	"dependencies": {
		"axios": "^1.4.0",
		"core-js": "^3.8.3",
		"express": "^4.18.2",
		"vue": "^3.2.13",
		"vue-router": "^4.2.4"
	},
	"devDependencies": {
		"@babel/core": "^7.22.9",
		"@babel/eslint-parser": "^7.12.16",
		"@vitejs/plugin-vue": "^4.2.3",
		"@vue/cli-plugin-babel": "~5.0.0",
		"@vue/cli-plugin-eslint": "~5.0.0",
		"@vue/cli-service": "~5.0.0",
		"@vue/test-utils": "^2.4.1",
		"eslint": "^7.32.0",
		"eslint-plugin-vue": "^8.0.3",
		"flush-promises": "^1.0.2",
		"jest": "^29.6.2",
		"jsdom": "^22.1.0",
		"vitest": "^0.34.1"
	},
	"eslintConfig": {
		"root": true,
		"env": {
			"node": true
		},
		"extends": [
			"plugin:vue/vue3-essential",
			"eslint:recommended"
		],
		"parserOptions": {
			"parser": "@babel/eslint-parser",
			"requireConfigFile": false
		},
		"rules": {}
	},
	"browserslist": [
		"> 1%",
		"last 2 versions",
		"not dead",
		"not ie 11"
	]
}<|MERGE_RESOLUTION|>--- conflicted
+++ resolved
@@ -3,11 +3,7 @@
 	"version": "0.1.0",
 	"private": true,
 	"scripts": {
-<<<<<<< HEAD
-		"start": "vue-cli-service serve",
-=======
 		"build:digitalocean": "npm install --production=false && npm run build && npm ci",
->>>>>>> e8cc93f0
 		"serve": "vue-cli-service serve",
 		"build": "vue-cli-service build",
 		"lint": "vue-cli-service lint",
