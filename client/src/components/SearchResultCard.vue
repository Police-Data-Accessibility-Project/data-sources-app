<template>
	<GridItem
		class="flex flex-col border border-neutral-400 p-3 text-lg leading-snug"
		data-test="search-result-card"
	>
<<<<<<< HEAD
		<h2
			class="text-xl font-semibold line-clamp-2"
=======
		<h3
			class="text-xl font-semibold line-clamp-2 normal-case tracking-normal min-h-[50px]"
>>>>>>> 7a7451b3
			data-test="search-result-title"
		>
			{{ dataSource.data_source_name }}
		</h3>

		<Button
			:class="['text-lg font-medium px-4 py-1 mt-4 mb-2 lg:mx-0 max-w-full']"
			:disabled="
				!dataSource.source_url ||
				dataSource.url_status === 'broken' ||
				dataSource.url_status === 'not found'
			"
			data-test="search-result-visit-source-button"
			@click="
				dataSource.source_url &&
				dataSource.url_status !== 'broken' &&
				dataSource.url_status !== 'not found'
					? openSource()
					: null
			"
		>
			Visit data source <i class="fa fa-external-link" />
		</Button>

		<p
			class="text-brand-wine dark:text-white font-semibold text-sm uppercase tracking-wider mb-0 mt-4"
			data-test="search-result-record-label"
		>
			Record type
		</p>
		<div
			v-if="dataSource.record_type"
			data-test="search-result-record-type"
			class="mt-1 py-[.125rem] px-3 rounded-full bg-brand-wine/10 dark:bg-brand-wine dark:text-white w-fit"
		>
			{{ dataSource.record_type }}
		</div>
		<p v-else data-test="search-result-record-type-unknown">Unknown</p>
		<div class="search-result-agency" data-test="search-result-agency">
			<p
				class="text-brand-wine dark:text-white font-semibold text-sm uppercase tracking-wider mb-0 mt-4"
				data-test="search-result-record-label"
			>
				Agency
			</p>
			<p v-if="dataSource.agency_name" data-test="search-result-agency-known">
				{{ dataSource.agency_name }}
			</p>
			<p v-else data-test="search-result-agency-unknown">Unknown</p>
		</div>
		<!-- hiding place for now
		<div data-test="search-result-place">
			<p
				v-if="dataSource.municipality && dataSource.state_iso"
				data-test="search-result-place-state-municipality"
			>
				{{ dataSource.municipality }}, {{ dataSource.state_iso }}
			</p>
			<p v-else-if="dataSource.municipality" data-test="search-result-place-municipality">
				{{ dataSource.municipality }}
			</p>
			<p v-else-if="dataSource.state_iso" data-test="search-result-place-state">
				{{ dataSource.state_iso }}
			</p>
			<p v-else data-test="search-result-place-unknown">Location Unknown</p>
		</div>
-->
		<p
			class="text-brand-wine dark:text-white font-semibold text-sm uppercase tracking-wider mb-0 mt-4"
			data-test="search-result-label-coverage"
		>
			Time range
		</p>
		<p
			v-if="dataSource.coverage_start && dataSource.coverage_end"
			data-test="search-result-coverage-start-end"
		>
			{{ formatDate(dataSource.coverage_start) }}&ndash;{{
				formatDate(dataSource.coverage_end)
			}}
		</p>
		<p
			v-else-if="dataSource.coverage_start && !dataSource.coverage_end"
			data-test="search-result-coverage-start"
		>
			{{ formatDate(dataSource.coverage_start) }}&ndash;Unknown end
		</p>
		<p
			v-else-if="!dataSource.coverage_start && dataSource.coverage_end"
			data-test="search-result-coverage-end"
		>
			Unknown start&ndash;{{ formatDate(dataSource.coverage_end) }}
		</p>
		<p v-else data-test="search-result-coverage-unknown">Unknown</p>
		<p
			class="text-brand-wine dark:text-white font-semibold text-sm uppercase tracking-wider mb-0 mt-4"
			data-test="search-result-label-formats"
		>
			Formats available
		</p>
		<ul
			v-if="dataSource.record_format"
			data-test="search-result-formats"
			class="mb-4"
		>
			<li
				v-for="recordFormat in dataSource.record_format"
				:key="recordFormat"
				data-test="search-result-format"
				class="mt-1 py-[.125rem] px-3 rounded-full bg-slate-200 dark:bg-slate-600 w-fit"
			>
				{{ recordFormat }}
			</li>
		</ul>
		<p v-else data-test="search-result-format-unknown">Unknown</p>
<<<<<<< HEAD
		<div class="mt-auto flex flex-col">
			<Button
				:class="['text-lg font-medium px-4 py-1 mt-4 mb-2 lg:mx-0 max-w-full']"
				:disabled="
					!dataSource.source_url ||
					dataSource.url_status === 'broken' ||
					dataSource.url_status === 'not found'
				"
				data-test="search-result-visit-source-button"
				@click="
					Boolean(
						dataSource.source_url &&
							dataSource.url_status !== 'broken' &&
							dataSource.url_status !== 'not found',
					)
						? openSource()
						: null
				"
			>
				Visit data source <i class="fa fa-external-link" />
			</Button>
			<Button
				intent="secondary"
				class="text-lg font-medium px-4 py-1 lg:mx-0 max-w-full"
				data-test="search-result-source-details-button"
				@click="showDetails"
			>
				View details
			</Button>
		</div>
=======
		<Button
			intent="secondary"
			class="text-lg font-medium px-4 py-1 lg:mx-0 max-w-full mt-auto"
			data-test="search-result-source-details-button"
			@click="showDetails"
		>
			More details
		</Button>
>>>>>>> 7a7451b3
	</GridItem>
</template>

<script>
import { Button, GridItem } from 'pdap-design-system';
import formatDateForSearchResults from '../util/formatDate';

export default {
	name: 'SearchResultCard',
	components: {
		Button,
		GridItem,
	},
	props: {
		dataSource: Object,
	},
	methods: {
		showDetails() {
			this.$router.push(`/data-sources/${this.dataSource.airtable_uid}`);
		},
		openSource() {
			window.open(this.dataSource.source_url, '_blank');
		},
		formatDate: formatDateForSearchResults,
	},
};
</script><|MERGE_RESOLUTION|>--- conflicted
+++ resolved
@@ -3,13 +3,8 @@
 		class="flex flex-col border border-neutral-400 p-3 text-lg leading-snug"
 		data-test="search-result-card"
 	>
-<<<<<<< HEAD
-		<h2
-			class="text-xl font-semibold line-clamp-2"
-=======
 		<h3
 			class="text-xl font-semibold line-clamp-2 normal-case tracking-normal min-h-[50px]"
->>>>>>> 7a7451b3
 			data-test="search-result-title"
 		>
 			{{ dataSource.data_source_name }}
@@ -125,38 +120,6 @@
 			</li>
 		</ul>
 		<p v-else data-test="search-result-format-unknown">Unknown</p>
-<<<<<<< HEAD
-		<div class="mt-auto flex flex-col">
-			<Button
-				:class="['text-lg font-medium px-4 py-1 mt-4 mb-2 lg:mx-0 max-w-full']"
-				:disabled="
-					!dataSource.source_url ||
-					dataSource.url_status === 'broken' ||
-					dataSource.url_status === 'not found'
-				"
-				data-test="search-result-visit-source-button"
-				@click="
-					Boolean(
-						dataSource.source_url &&
-							dataSource.url_status !== 'broken' &&
-							dataSource.url_status !== 'not found',
-					)
-						? openSource()
-						: null
-				"
-			>
-				Visit data source <i class="fa fa-external-link" />
-			</Button>
-			<Button
-				intent="secondary"
-				class="text-lg font-medium px-4 py-1 lg:mx-0 max-w-full"
-				data-test="search-result-source-details-button"
-				@click="showDetails"
-			>
-				View details
-			</Button>
-		</div>
-=======
 		<Button
 			intent="secondary"
 			class="text-lg font-medium px-4 py-1 lg:mx-0 max-w-full mt-auto"
@@ -165,7 +128,6 @@
 		>
 			More details
 		</Button>
->>>>>>> 7a7451b3
 	</GridItem>
 </template>
 
