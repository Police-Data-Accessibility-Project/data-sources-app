--- conflicted
+++ resolved
@@ -1,43 +1,51 @@
 import { describe, expect, it } from 'vitest';
 import formatDate from '../formatDate';
 
-<<<<<<< HEAD
 describe('formatDate', () => {
-	it('should format a valid date string', () => {
+	it('should format a valid date string - not first or last day of year', () => {
 		const date = '01-02-2021';
-=======
-describe("formatDate", () => {
-	it("should format a valid date string - not first or last day of year", () => {
-		const date = "01-02-2021";
->>>>>>> 22acfeff
 		const formattedDate = formatDate(date);
 		expect(formattedDate).toBe('01/02/2021');
 	});
 
-<<<<<<< HEAD
-	it('should format a valid Date object', () => {
+	it('should format a valid Date object - not first or last day of year', () => {
 		const date = new Date('01/02/2022');
-=======
-	it("should format a valid Date object - not first or last day of year", () => {
-		const date = new Date("01/02/2022");
->>>>>>> 22acfeff
 		const formattedDate = formatDate(date);
 		expect(formattedDate).toBe('01/02/2022');
 	});
 
-	it("should format a valid date string and return year only - first or last day of year", () => {
-		const date = "01-01-2021";
+	it('should format a valid date string and return year only - first or last day of year', () => {
+		const date = '01-01-2021';
 		const formattedDate = formatDate(date);
-		expect(formattedDate).toBe("2021");
+		expect(formattedDate).toBe('2021');
 	});
 
-	it("should format a valid date string and return year only - first or last day of year", () => {
-		const date = new Date("12/31/2022");
+	it('should format a valid date string and return year only - first or last day of year', () => {
+		const date = new Date('12/31/2022');
 		const formattedDate = formatDate(date);
-		expect(formattedDate).toBe("2022");
+		expect(formattedDate).toBe('2022');
 	});
 
-	it("should return undefined if passed non-string, non-date value as argument", () => {
+	it('should return undefined if passed non-string, non-date value as argument', () => {
+		const formatDateWithNumber = formatDate(1);
+		const formatDateWithUndefined = formatDate(undefined);
+		expect(formatDateWithNumber).toBe(undefined);
+		expect(formatDateWithUndefined).toBe(undefined);
+	});
+
+	it('should format a valid date string and return year only - first or last day of year', () => {
+		const date = '01-01-2021';
+		const formattedDate = formatDate(date);
+		expect(formattedDate).toBe('2021');
+	});
+
+	it('should format a valid date string and return year only - first or last day of year', () => {
+		const date = new Date('12/31/2022');
+		const formattedDate = formatDate(date);
+		expect(formattedDate).toBe('2022');
+	});
+
+	it('should return undefined if passed non-string, non-date value as argument', () => {
 		const formatDateWithNumber = formatDate(1);
 		const formatDateWithUndefined = formatDate(undefined);
 		expect(formatDateWithNumber).toBe(undefined);
