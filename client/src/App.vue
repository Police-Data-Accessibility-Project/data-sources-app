--- conflicted
+++ resolved
@@ -1,39 +1,37 @@
 <template>
-<<<<<<< HEAD
-	<AppHeader />
-	<router-view></router-view>
-	<AppFooter />
-=======
 	<Header :logo-image-src="lockup" />
-	<router-view></router-view>
+	<router-view />
 	<Footer :logo-image-src="acronym" />
->>>>>>> 32d9d834
 </template>
 
 <script>
-import { Footer, Header } from 'pdap-design-system';
-import acronym from 'pdap-design-system/images/acronym.svg';
-import lockup from 'pdap-design-system/images/lockup.svg';
+import { Footer, Header } from "pdap-design-system";
+import acronym from "pdap-design-system/images/acronym.svg";
+import lockup from "pdap-design-system/images/lockup.svg";
 
 const links = [
-	{ href: 'https://airtable.com/shrbFfWk6fjzGnNsk', text: 'Request data', method: 'href' },
 	{
-		href: 'https://airtable.com/shrJafakrcmTxHU2i',
-		text: 'Submit a Data Source',
-		method: 'href',
+		href: "https://airtable.com/shrbFfWk6fjzGnNsk",
+		text: "Request data",
+		method: "href",
 	},
-	{ href: 'https://docs.pdap.io/', text: 'Docs', method: 'href' },
+	{
+		href: "https://airtable.com/shrJafakrcmTxHU2i",
+		text: "Submit a Data Source",
+		method: "href",
+	},
+	{ href: "https://docs.pdap.io/", text: "Docs", method: "href" },
 ];
 
 export default {
-	name: 'App',
+	name: "App",
 	components: {
-<<<<<<< HEAD
-		AppHeader,
-		AppFooter,
-=======
 		Header,
 		Footer,
+	},
+	provide: {
+		navLinks: [...links],
+		footerLinks: [...links],
 	},
 	data() {
 		return {
@@ -41,180 +39,10 @@
 			lockup,
 		};
 	},
-	provide: {
-		navLinks: [...links],
-		footerLinks: [...links],
->>>>>>> 32d9d834
-	},
 };
 </script>
 
 <style>
-<<<<<<< HEAD
-body {
-	background-color: #fffbfa;
-	font-family: 'Libre Franklin', sans-serif;
-	color: #000;
-	font-size: 26px;
-	line-height: 1.5;
-	font-weight: 300;
-}
-
-h1 {
-	margin-top: 50px;
-	margin-bottom: 15px;
-	font-size: 42px;
-	line-height: 1.2;
-	font-weight: 500;
-}
-
-h2 {
-	margin-top: 32px;
-	margin-bottom: 15px;
-	font-size: 32px;
-	line-height: 1.2;
-	font-weight: 700;
-}
-
-h3 {
-	margin-top: 30px;
-	margin-bottom: 10px;
-	font-family: system-ui, -apple-system, BlinkMacSystemFont, 'Segoe UI', Roboto, Oxygen, Ubuntu,
-		Cantarell, 'Fira Sans', 'Droid Sans', 'Helvetica Neue', sans-serif;
-	color: #512a4f;
-	font-size: 18px;
-	line-height: 1.2;
-	font-weight: 800;
-	letter-spacing: 0.1em;
-	text-transform: uppercase;
-}
-
-h4 {
-	margin-top: 10px;
-	margin-bottom: 10px;
-	font-size: 18px;
-	line-height: 1.2;
-	font-family: system-ui, -apple-system, BlinkMacSystemFont, 'Segoe UI', Roboto, Oxygen, Ubuntu,
-		Cantarell, 'Fira Sans', 'Droid Sans', 'Helvetica Neue', sans-serif;
-	color: #512a4f;
-	font-weight: 600;
-	letter-spacing: 0.07em;
-	text-transform: uppercase;
-}
-
-h5 {
-	margin-top: 10px;
-	margin-bottom: 10px;
-	font-family: 'Libre Franklin', sans-serif;
-	font-size: 26px;
-	line-height: 1.2;
-	font-style: italic;
-	font-weight: 300;
-}
-
-h6 {
-	margin-top: 10px;
-	margin-bottom: 10px;
-	font-family: system-ui, -apple-system, BlinkMacSystemFont, 'Segoe UI', Roboto, Oxygen, Ubuntu,
-		Cantarell, 'Fira Sans', 'Droid Sans', 'Helvetica Neue', sans-serif;
-	font-size: 18px;
-	line-height: 1.2;
-	font-weight: 300;
-	letter-spacing: 3px;
-	text-transform: uppercase;
-}
-
-h6 a,
-h5 a,
-h4 a,
-h3 a,
-h2 a,
-h1 a {
-	text-decoration: none;
-}
-
-ul,
-p,
-li {
-	max-width: 43ch;
-}
-
-p {
-	margin-bottom: 15px;
-}
-
-ul {
-	padding-inline-start: 0.75em;
-}
-
-a {
-	color: #d5a23c;
-	text-decoration-thickness: 6%;
-	text-underline-offset: 5%;
-}
-
-a:hover {
-	filter: brightness(0.85);
-}
-
-strong {
-	font-weight: 600;
-}
-
-.small p,
-.small li,
-p.small,
-.small a,
-.small label {
-	font-size: 20px;
-}
-
-.button {
-	width: auto;
-	margin-top: 5px;
-	margin-bottom: 5px;
-	padding-right: 25px;
-	padding-left: 25px;
-	background-color: #d5a23c;
-	font-size: 20px;
-	font-weight: 600;
-	text-align: center;
-	cursor: pointer;
-}
-
-@media (prefers-color-scheme: dark) {
-	body {
-		background-color: #000;
-		color: #fffbfa;
-	}
-	h3,
-	h4 {
-		color: #bfc0c0;
-	}
-
-	.footer,
-	.navbar {
-		background-color: #333;
-		color: #fffbfa;
-	}
-	.huge-logo,
-	.logo {
-		filter: invert(1);
-	}
-	.nav-link {
-		color: #fffbfa;
-	}
-	.nav-link.w--current {
-		color: #bfc0c0;
-		border-color: #bfc0c0;
-	}
-}
-
-.logo {
-	width: 50px;
-	margin: 1rem;
-	cursor: pointer;
-=======
 #app {
 	margin: 0;
 }
@@ -244,8 +72,7 @@
 
 /* Temporary code to override user agent styles
     TODO: remove when https://github.com/Police-Data-Accessibility-Project/design-system/issues/19 is addressed and released */
-.pdap-button-primary[type='submit'] {
+.pdap-button-primary[type="submit"] {
 	background-color: rgba(var(--color-brand-gold) / var(--tw-bg-opacity));
->>>>>>> 32d9d834
 }
 </style>