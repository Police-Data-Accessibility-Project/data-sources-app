import { createApp } from 'vue';
import App from './App.vue';
import router from './router';

<<<<<<< HEAD
=======
import 'pdap-design-system/styles';
import { FlexContainer } from 'pdap-design-system';

>>>>>>> 32d9d834
const app = createApp(App);

app.use(router);

<<<<<<< HEAD
=======
// Register 'FlexContainer' so it can be passed as a grid item
app.component('FlexContainer', FlexContainer);

>>>>>>> 32d9d834
app.mount('#app');<|MERGE_RESOLUTION|>--- conflicted
+++ resolved
@@ -1,21 +1,15 @@
-import { createApp } from 'vue';
-import App from './App.vue';
-import router from './router';
+import { createApp } from "vue";
+import App from "./App.vue";
+import router from "./router";
 
-<<<<<<< HEAD
-=======
-import 'pdap-design-system/styles';
-import { FlexContainer } from 'pdap-design-system';
+import "pdap-design-system/styles";
+import { FlexContainer } from "pdap-design-system";
 
->>>>>>> 32d9d834
 const app = createApp(App);
 
 app.use(router);
 
-<<<<<<< HEAD
-=======
 // Register 'FlexContainer' so it can be passed as a grid item
-app.component('FlexContainer', FlexContainer);
+app.component("FlexContainer", FlexContainer);
 
->>>>>>> 32d9d834
-app.mount('#app');+app.mount("#app");