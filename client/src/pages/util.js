--- conflicted
+++ resolved
@@ -6,15 +6,9 @@
 				title: 'Record type',
 				key: 'record_type',
 				classNames:
-<<<<<<< HEAD
 					'mt-1 py-[.125rem] px-3 rounded-full bg-brand-wine/10 dark:bg-brand-wine dark:text-white w-fit small',
 				component: 'button',
 				['data-test']: 'record-type-button',
-=======
-					"mt-1 py-[.125rem] px-3 rounded-full bg-brand-wine/10 dark:bg-brand-wine dark:text-white w-fit",
-				component: "button",
-				["data-test"]: "record-type-button",
->>>>>>> 22acfeff
 			},
 			{ title: 'Description', key: 'description' },
 			{ title: 'Tags', key: 'tags' },
@@ -23,42 +17,36 @@
 	{
 		header: 'Access & format',
 		records: [
-<<<<<<< HEAD
-			{ title: 'Source URL', key: 'source_url', component: 'a' },
-			{ title: 'ReadMe URL', key: 'readme_url' },
-			{ title: 'Access Type', key: 'access_type' },
-=======
 			{
-				title: "Source URL",
-				key: "source_url",
-				component: "a",
-				attributes: { target: "_blank", rel: "noreferrer" },
-				classNames: "w-full inline-block truncate-text",
+				title: 'Source URL',
+				key: 'source_url',
+				component: 'a',
+				attributes: { target: '_blank', rel: 'noreferrer' },
+				classNames: 'w-full inline-block truncate-text',
 			},
 			{
-				key: "source_url_cache",
-				attributes: { intent: "secondary" },
-				component: "PButton",
-				classNames: "flex gap-4 items-center",
-				["data-test"]: "view-archives-button",
-				text: "View Archives",
-				renderIf: "last_cached",
-				icon: "fa-external-link",
+				key: 'source_url_cache',
+				attributes: { intent: 'secondary' },
+				component: 'PButton',
+				classNames: 'flex gap-4 items-center',
+				['data-test']: 'view-archives-button',
+				text: 'View Archives',
+				renderIf: 'last_cached',
+				icon: 'fa-external-link',
 			},
 			{
-				title: "Last Archived",
-				key: "last_cached",
+				title: 'Last Archived',
+				key: 'last_cached',
 				isDate: true,
 			},
 			{
-				title: "ReadMe URL",
-				key: "readme_url",
-				component: "a",
-				classNames: "w-full inline-block truncate-text",
-				attributes: { target: "_blank", rel: "noreferrer" },
+				title: 'ReadMe URL',
+				key: 'readme_url',
+				component: 'a',
+				classNames: 'w-full inline-block truncate-text',
+				attributes: { target: '_blank', rel: 'noreferrer' },
 			},
-			{ title: "Access Type", key: "access_type" },
->>>>>>> 22acfeff
+			{ title: 'Access Type', key: 'access_type' },
 			{
 				title: 'Record Formats',
 				key: 'record_format',
@@ -80,13 +68,8 @@
 				key: 'agency_name',
 				component: 'button',
 				classNames:
-<<<<<<< HEAD
 					'decoration-solid decoration-[6%] text-brand-gold  underline-offset-[5%] hover:brightness-85 small',
 				['data-test']: 'agency-name-button',
-=======
-					"decoration-solid decoration-[6%] text-brand-gold  underline-offset-[5%] hover:brightness-85 text-left",
-				["data-test"]: "agency-name-button",
->>>>>>> 22acfeff
 			},
 			{ title: 'State', key: 'state_iso' },
 			{ title: 'County', key: 'county_name' },
