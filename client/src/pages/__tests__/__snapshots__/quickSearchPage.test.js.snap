--- conflicted
+++ resolved
@@ -2,32 +2,6 @@
 
 exports[`QuickSearchPage > is a Vue instance 1`] = `
 <main class="p-4 md:p-0 md:my-24">
-<<<<<<< HEAD
-  <div class="pdap-flex-container pdap-flex-container-start p-0">
-    <h2 class="mt-0">Search our database</h2>
-    <p class="pb-4 md:pb-8"> If you have a question to answer, we may already know about helpful data in your area. <a href="https://pdap.io/data">Learn more about the data here.</a>
-    </p>
-  </div>
-  <div class="pdap-flex-container pdap-flex-container-center pdap-quick-search-form h-full max-h-[75-vh] justify-start p-0">
-    <form class="pdap-form flex flex-wrap gap-x-4" id="quick-search-form" name="quickSearchForm">
-      <!---->
-      <div class="pdap-grid-container pdap-input">
-        <input id="search-term" name="searchTerm" placeholder="Enter a keyword, or 'all'" type="text">
-        <!---->
-        <!---->
-        <label class="pdap-input-label" for="search-term">What are you looking for?</label>
-      </div>
-      <div class="pdap-grid-container pdap-input">
-        <input id="location" name="location" placeholder="Enter a place, or 'all'" type="text">
-        <!---->
-        <!---->
-        <label class="pdap-input-label" for="location">From where?</label>
-      </div>
-      <button class="pdap-button pdap-button-primary flex-grow-0 flex-shrink-0 basis-full max-w-[unset] mt-4" type="submit">Search Data Sources</button>
-    </form>
-  </div>
-=======
   <quick-search-form-stub baseurlforredirect="https://data-sources.pdap.io"></quick-search-form-stub>
->>>>>>> 7a7451b3
 </main>
 `;