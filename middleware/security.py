--- conflicted
+++ resolved
@@ -10,12 +10,6 @@
     get_api_key_from_request_header,
 )
 from middleware.enums import PermissionsEnum
-<<<<<<< HEAD
-from middleware.initialize_psycopg_connection import initialize_psycopg_connection
-from typing import Optional
-
-=======
->>>>>>> 623bd717
 from middleware.permissions_logic import PermissionsManager
 
 INVALID_API_KEY_MESSAGE = "Please provide an API key in the request header in the 'Authorization' key with the format 'Basic <api_key>'"
