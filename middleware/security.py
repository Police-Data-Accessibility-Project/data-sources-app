--- conflicted
+++ resolved
@@ -1,14 +1,12 @@
 import functools
-<<<<<<< HEAD
 from flask import request, jsonify
 from flask_restx import abort
 
-=======
+
 from collections import namedtuple
 
 from http import HTTPStatus
 from flask import request
->>>>>>> 76e782e9
 from middleware.initialize_psycopg2_connection import initialize_psycopg2_connection
 from datetime import datetime as dt
 from middleware.login_queries import is_admin
@@ -183,40 +181,9 @@
 
     @functools.wraps(func)
     def decorator(*args, **kwargs):
-<<<<<<< HEAD
-        api_key = None
-        if request.headers and "Authorization" in request.headers:
-            authorization_header = request.headers["Authorization"].split(" ")
-            if len(authorization_header) >= 2 and authorization_header[0] == "Bearer":
-                api_key = request.headers["Authorization"].split(" ")[1]
-                if api_key == "undefined":
-                    abort(code=400, message="Please provide an API key")
-            else:
-                abort(
-                    code=400,
-                    message="Please provide a properly formatted bearer token and API key",
-                )
-        else:
-            abort(
-                code=400,
-                message="Please provide an 'Authorization' key in the request header",
-            )
-        # Check if API key is correct and valid
-        try:
-            valid, expired = is_valid(api_key, request.endpoint, request.method)
-        except UserNotFoundError as e:
-            abort(code=401, message=str(e))
-        if valid:
-            return func(*args, **kwargs)
-        else:
-            if expired:
-                abort(code=401, message="The provided API key has expired")
-            return abort(code=403, message="The provided API key is not valid")
-=======
         validation_error = validate_token()
         if validation_error:
             return validation_error
         return func(*args, **kwargs)
->>>>>>> 76e782e9
 
     return decorator