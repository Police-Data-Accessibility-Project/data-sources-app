<<<<<<< HEAD
import functools
from flask import request, jsonify
from flask_restx import abort
import sqlalchemy

from collections import namedtuple

=======
>>>>>>> 5723d181
from http import HTTPStatus
from flask import request
from flask_jwt_extended import get_jwt_identity, verify_jwt_in_request
from flask_restx import abort

from database_client.database_client import DatabaseClient
from middleware.enums import PermissionsEnum
from middleware.initialize_psycopg2_connection import initialize_psycopg2_connection
<<<<<<< HEAD
from middleware.initialize_sqlalchemy_session import SQLAlchemySession
from datetime import datetime as dt
from middleware.login_queries import is_admin
from typing import Tuple, Optional

APIKeyStatus = namedtuple("APIKeyStatus", ["is_valid", "is_expired"])


class NoAPIKeyError(Exception):
    pass


class ExpiredAPIKeyError(Exception):
    pass


class InvalidAPIKeyError(Exception):
    pass

=======
from typing import Optional
>>>>>>> 5723d181

from middleware.permissions_logic import PermissionsManager


<<<<<<< HEAD
def validate_api_key(api_key: str, endpoint: str, method: str, session: sqlalchemy.orm.scoping.scoped_session):
    """
    Validates the API key and checks if the user has the required role to access a specific endpoint.

    :param api_key: The API key provided by the user.
    :param endpoint: The endpoint the user is trying to access.
    :param method: The HTTP method of the request.
    :param session: SQLAlchemy scoped session.
    :return: A tuple (isValid, isExpired) indicating whether the API key is valid and not expired.
=======
def get_api_key_from_header() -> str:
    """
    Validates the API key and checks if the user has the required role to access a specific endpoint.
    :return:
>>>>>>> 5723d181
    """
    check_for_header_with_authorization_key()
    api_key = extract_api_key_from_header()
    return api_key

<<<<<<< HEAD
    psycopg2_connection = initialize_psycopg2_connection()
    db_client = DatabaseClient(psycopg2_connection.cursor(), session)
    role = get_role(api_key, db_client)
    if role:
        validate_role(role, endpoint, method)
        return

    try:
        session_token_results = get_session_token(api_key, db_client)

        if session_token_results.expiration_date < dt.utcnow():
            raise ExpiredAPIKeyError("Session token expired")

        if is_admin(db_client, session_token_results.email):
            validate_role(role="admin", endpoint=endpoint, method=method)
            return

    except SessionTokenNotFoundError:
        db_client.delete_expired_access_tokens()
        try:
            db_client.get_access_token(api_key)
            role = "user"
        except AccessTokenNotFoundError:
            raise InvalidAPIKeyError("API Key not found")

    validate_role(role, endpoint, method)


def validate_role(role: str, endpoint: str, method: str):
    # Compare the API key in the user table to the API in the request header and proceed
    # through the protected route if it's valid. Otherwise, compare_digest will return False
    # and api_required will send an error message to provide a valid API key
    if is_admin_only_action(endpoint, method) and role != "admin":
        raise InvalidRoleError("You do not have permission to access this endpoint")


def get_role(api_key, db_client: DatabaseClient) -> Optional[str]:
    role = db_client.get_role_by_api_key(api_key)
    if role is None:
        return None
    if role.role is None:
        return "user"
    return role.role
=======
>>>>>>> 5723d181

def extract_api_key_from_header():
    authorization_header = get_authorization_header()
    check_for_properly_formatted_authorization_header(authorization_header)
    api_key = authorization_header[1]
    return api_key


def get_authorization_header() -> list[str]:
    authorization_header = request.headers["Authorization"].split(" ")
    return authorization_header


def check_for_properly_formatted_authorization_header(authorization_header):
    if len(authorization_header) != 2 or authorization_header[0] != "Basic":
        abort(
            code=HTTPStatus.BAD_REQUEST,
            message="Please provide a properly formatted Basic token and API key"
        )


def check_for_header_with_authorization_key():
    if not request.headers or "Authorization" not in request.headers:
        abort(
            code=HTTPStatus.BAD_REQUEST,
            message="Please provide an 'Authorization' key in the request header",
        )


def get_db_client() -> DatabaseClient:
    return DatabaseClient()


def check_api_key_associated_with_user(db_client: DatabaseClient, api_key: str) -> None:
    user_id = db_client.get_user_by_api_key(api_key)
    if user_id is None:
        abort(HTTPStatus.UNAUTHORIZED, "Invalid API Key")

def check_api_key() -> None:
    api_key = get_api_key_from_header()
    db_client = get_db_client()
    check_api_key_associated_with_user(db_client, api_key)

def check_permissions(
    permission: PermissionsEnum
) -> None:
    """
    Checks if a user has a permission.
    Must be within flask context.

<<<<<<< HEAD
    authorization_header = request.headers["Authorization"].split(" ")
    if len(authorization_header) < 2 or authorization_header[0] != "Bearer":
        raise InvalidHeader(
            "Please provide a properly formatted bearer token and API key"
        )

    api_key = authorization_header[1]
    if api_key == "undefined":
        raise InvalidHeader("Please provide an API key")
    return api_key


def validate_token() -> Optional[Tuple[dict, int]]:
    """
    Validates the API key and checks if the user has the required role to access a specific endpoint.
    :return:
    """
    try:
        api_key = validate_header()
    except InvalidHeader as e:
        return {"message": str(e)}, HTTPStatus.BAD_REQUEST.value

    sqlalchemy = SQLAlchemySession()
    # Check if API key is correct and valid
    try:
        validate_api_key(api_key, request.endpoint, request.method, sqlalchemy.session)
    except ExpiredAPIKeyError as e:
        sqlalchemy.close()
        return {"message": str(e)}, HTTPStatus.UNAUTHORIZED.value
    except InvalidRoleError as e:
        sqlalchemy.close()
        return {"message": str(e)}, HTTPStatus.FORBIDDEN.value

    sqlalchemy.close()
    return None


def api_required(func):
=======
    :param permission: Permission to check.
    :return: True if the user has the permission, False otherwise.
>>>>>>> 5723d181
    """
    verify_jwt_in_request()
    user_email = get_jwt_identity()
    db_client = get_db_client()
    pm = PermissionsManager(db_client=db_client, user_email=user_email)
    if not pm.has_permission(permission):
        abort(
            code=HTTPStatus.FORBIDDEN,
            message="You do not have permission to access this endpoint"
        )<|MERGE_RESOLUTION|>--- conflicted
+++ resolved
@@ -1,13 +1,3 @@
-<<<<<<< HEAD
-import functools
-from flask import request, jsonify
-from flask_restx import abort
-import sqlalchemy
-
-from collections import namedtuple
-
-=======
->>>>>>> 5723d181
 from http import HTTPStatus
 from flask import request
 from flask_jwt_extended import get_jwt_identity, verify_jwt_in_request
@@ -16,100 +6,20 @@
 from database_client.database_client import DatabaseClient
 from middleware.enums import PermissionsEnum
 from middleware.initialize_psycopg2_connection import initialize_psycopg2_connection
-<<<<<<< HEAD
-from middleware.initialize_sqlalchemy_session import SQLAlchemySession
-from datetime import datetime as dt
-from middleware.login_queries import is_admin
-from typing import Tuple, Optional
-
-APIKeyStatus = namedtuple("APIKeyStatus", ["is_valid", "is_expired"])
-
-
-class NoAPIKeyError(Exception):
-    pass
-
-
-class ExpiredAPIKeyError(Exception):
-    pass
-
-
-class InvalidAPIKeyError(Exception):
-    pass
-
-=======
 from typing import Optional
->>>>>>> 5723d181
 
 from middleware.permissions_logic import PermissionsManager
 
 
-<<<<<<< HEAD
-def validate_api_key(api_key: str, endpoint: str, method: str, session: sqlalchemy.orm.scoping.scoped_session):
-    """
-    Validates the API key and checks if the user has the required role to access a specific endpoint.
-
-    :param api_key: The API key provided by the user.
-    :param endpoint: The endpoint the user is trying to access.
-    :param method: The HTTP method of the request.
-    :param session: SQLAlchemy scoped session.
-    :return: A tuple (isValid, isExpired) indicating whether the API key is valid and not expired.
-=======
 def get_api_key_from_header() -> str:
     """
     Validates the API key and checks if the user has the required role to access a specific endpoint.
     :return:
->>>>>>> 5723d181
     """
     check_for_header_with_authorization_key()
     api_key = extract_api_key_from_header()
     return api_key
 
-<<<<<<< HEAD
-    psycopg2_connection = initialize_psycopg2_connection()
-    db_client = DatabaseClient(psycopg2_connection.cursor(), session)
-    role = get_role(api_key, db_client)
-    if role:
-        validate_role(role, endpoint, method)
-        return
-
-    try:
-        session_token_results = get_session_token(api_key, db_client)
-
-        if session_token_results.expiration_date < dt.utcnow():
-            raise ExpiredAPIKeyError("Session token expired")
-
-        if is_admin(db_client, session_token_results.email):
-            validate_role(role="admin", endpoint=endpoint, method=method)
-            return
-
-    except SessionTokenNotFoundError:
-        db_client.delete_expired_access_tokens()
-        try:
-            db_client.get_access_token(api_key)
-            role = "user"
-        except AccessTokenNotFoundError:
-            raise InvalidAPIKeyError("API Key not found")
-
-    validate_role(role, endpoint, method)
-
-
-def validate_role(role: str, endpoint: str, method: str):
-    # Compare the API key in the user table to the API in the request header and proceed
-    # through the protected route if it's valid. Otherwise, compare_digest will return False
-    # and api_required will send an error message to provide a valid API key
-    if is_admin_only_action(endpoint, method) and role != "admin":
-        raise InvalidRoleError("You do not have permission to access this endpoint")
-
-
-def get_role(api_key, db_client: DatabaseClient) -> Optional[str]:
-    role = db_client.get_role_by_api_key(api_key)
-    if role is None:
-        return None
-    if role.role is None:
-        return "user"
-    return role.role
-=======
->>>>>>> 5723d181
 
 def extract_api_key_from_header():
     authorization_header = get_authorization_header()
@@ -160,49 +70,8 @@
     Checks if a user has a permission.
     Must be within flask context.
 
-<<<<<<< HEAD
-    authorization_header = request.headers["Authorization"].split(" ")
-    if len(authorization_header) < 2 or authorization_header[0] != "Bearer":
-        raise InvalidHeader(
-            "Please provide a properly formatted bearer token and API key"
-        )
-
-    api_key = authorization_header[1]
-    if api_key == "undefined":
-        raise InvalidHeader("Please provide an API key")
-    return api_key
-
-
-def validate_token() -> Optional[Tuple[dict, int]]:
-    """
-    Validates the API key and checks if the user has the required role to access a specific endpoint.
-    :return:
-    """
-    try:
-        api_key = validate_header()
-    except InvalidHeader as e:
-        return {"message": str(e)}, HTTPStatus.BAD_REQUEST.value
-
-    sqlalchemy = SQLAlchemySession()
-    # Check if API key is correct and valid
-    try:
-        validate_api_key(api_key, request.endpoint, request.method, sqlalchemy.session)
-    except ExpiredAPIKeyError as e:
-        sqlalchemy.close()
-        return {"message": str(e)}, HTTPStatus.UNAUTHORIZED.value
-    except InvalidRoleError as e:
-        sqlalchemy.close()
-        return {"message": str(e)}, HTTPStatus.FORBIDDEN.value
-
-    sqlalchemy.close()
-    return None
-
-
-def api_required(func):
-=======
     :param permission: Permission to check.
     :return: True if the user has the permission, False otherwise.
->>>>>>> 5723d181
     """
     verify_jwt_in_request()
     user_email = get_jwt_identity()
