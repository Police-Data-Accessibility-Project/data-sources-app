--- conflicted
+++ resolved
@@ -5,10 +5,7 @@
 from database_client.database_client import DatabaseClient
 from utilities.common import convert_dates_to_strings
 
-<<<<<<< HEAD
-=======
 
->>>>>>> abdea69c
 def get_agencies(db_client: DatabaseClient, page: int) -> Response:
     """
     Retrieves a paginated list of approved agencies from the database.
@@ -43,9 +40,4 @@
     Returns:
         list[dict]: The processed list of dictionaries with converted dates.
     """
-<<<<<<< HEAD
-    return [convert_dates_to_strings(dict(result)) for result in results]
-
-=======
-    return [convert_dates_to_strings(dict(result)) for result in results]
->>>>>>> abdea69c
+    return [convert_dates_to_strings(dict(result)) for result in results]