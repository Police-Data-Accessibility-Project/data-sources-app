from dataclasses import dataclass
from http import HTTPStatus
from typing import Optional

from flask import make_response, Response
from marshmallow import fields

from database_client.db_client_dataclasses import WhereMapping, OrderByParameters
from database_client.database_client import DatabaseClient
from database_client.enums import ColumnPermissionEnum, RelationRoleEnum
from database_client.subquery_logic import SubqueryParameterManager
from middleware.access_logic import AccessInfo
from middleware.column_permission_logic import (
    get_permitted_columns,
    RelationRoleParameters,
)
from middleware.custom_dataclasses import (
    DeferredFunction,
)
from middleware.dynamic_request_logic.common_functions import check_for_id
from middleware.dynamic_request_logic.delete_logic import delete_entry
from middleware.dynamic_request_logic.get_by_id_logic import get_by_id
from middleware.dynamic_request_logic.get_many_logic import get_many
from middleware.dynamic_request_logic.post_logic import post_entry, PostLogic
from middleware.dynamic_request_logic.put_logic import put_entry
from middleware.dynamic_request_logic.supporting_classes import (
    MiddlewareParameters,
    IDInfo,
)
from middleware.flask_response_manager import FlaskResponseManager
from middleware.schema_and_dto_logic.common_schemas_and_dtos import (
    EntryCreateUpdateRequestDTO,
    GetByIDBaseDTO,
    GetByIDBaseSchema,
    GetManyBaseDTO,
)
from middleware.enums import AccessTypeEnum, PermissionsEnum, Relations

from middleware.common_response_formatting import (
    multiple_results_response,
    message_response,
)
from utilities.enums import SourceMappingEnum

RELATION = Relations.DATA_REQUESTS.value
RELATED_SOURCES_RELATION = Relations.RELATED_SOURCES.value

DATA_REQUESTS_SUBQUERY_PARAMS = [SubqueryParameterManager.data_sources()]


class RelatedSourceByIDSchema(GetByIDBaseSchema):
    data_source_id = fields.Str(
        required=True,
        metadata={
            "description": "The ID of the data source",
            "source": SourceMappingEnum.PATH,
        },
    )


@dataclass
class RelatedSourceByIDDTO(GetByIDBaseDTO):
    data_source_id: int

    def get_where_mapping(self):
        return {"source_id": self.data_source_id, "request_id": self.resource_id}


def get_data_requests_relation_role(
    db_client: DatabaseClient, data_request_id: Optional[int], access_info: AccessInfo
) -> RelationRoleEnum:
    """
    Determine the relation role for information on a data request
    :param db_client:
    :param data_request_id:
    :param access_info:
    :return:
    """
    if access_info.access_type == AccessTypeEnum.API_KEY:
        return RelationRoleEnum.STANDARD
    if PermissionsEnum.DB_WRITE in access_info.permissions:
        return RelationRoleEnum.ADMIN
    if data_request_id is None:
        return RelationRoleEnum.STANDARD

    # Check ownership
    user_id = db_client.get_user_id(access_info.user_email)
    if db_client.user_is_creator_of_data_request(
        user_id=user_id, data_request_id=data_request_id
    ):
        return RelationRoleEnum.OWNER
    return RelationRoleEnum.STANDARD


def add_creator_user_id(
    db_client: DatabaseClient, user_email: str, dto: EntryCreateUpdateRequestDTO
):
    user_id = db_client.get_user_id(user_email)
    dto.entry_data.update({"creator_user_id": user_id})


def create_data_request_wrapper(
    db_client: DatabaseClient, dto: EntryCreateUpdateRequestDTO, access_info: AccessInfo
) -> Response:
    """
    Create a data request
    :param db_client:
    :param access_info:
    :param data_request_data:
    :return:
    """
    return post_entry(
        middleware_parameters=MiddlewareParameters(
            db_client=db_client,
            access_info=access_info,
            entry_name="Data request",
            relation=RELATION,
            db_client_method=DatabaseClient.create_data_request,
        ),
        entry=dto.entry_data,
        pre_insertion_function_with_parameters=DeferredFunction(
            function=add_creator_user_id,
            db_client=db_client,
            user_email=access_info.user_email,
            dto=dto,
        ),
        relation_role_parameters=RelationRoleParameters(
            relation_role_override=RelationRoleEnum.OWNER
        ),
    )


def get_data_requests_wrapper(
    db_client: DatabaseClient, dto: GetManyBaseDTO, access_info: AccessInfo
) -> Response:
    """
    Get data requests
    :param dto:
    :param db_client:
    :param access_info:
    :return:
    """
    return get_many(
        middleware_parameters=MiddlewareParameters(
            db_client=db_client,
            access_info=access_info,
            entry_name="data requests",
            relation=Relations.DATA_REQUESTS_EXPANDED.value,
            db_client_method=DatabaseClient.get_data_requests,
            subquery_parameters=DATA_REQUESTS_SUBQUERY_PARAMS,
        ),
        page=dto.page,
    )


def get_data_requests_with_permitted_columns(
    db_client,
    relation_role,
    dto: GetManyBaseDTO,
    where_mappings: Optional[list[WhereMapping]] = [True],
) -> list[dict]:

    columns = get_permitted_columns(
        db_client=db_client,
        relation=RELATION,
        role=relation_role,
        column_permission=ColumnPermissionEnum.READ,
    )
    data_requests = db_client.get_data_requests(
        columns=columns,
        where_mappings=where_mappings,
        order_by=OrderByParameters.construct_from_args(dto.sort_by, dto.sort_order),
        subquery_parameters=DATA_REQUESTS_SUBQUERY_PARAMS,
    )
    return data_requests


def allowed_to_delete_request(access_info, data_request_id, db_client):
    user_id = db_client.get_user_id(email=access_info.user_email)
    return (
        db_client.user_is_creator_of_data_request(
            user_id=user_id, data_request_id=data_request_id
        )
        or PermissionsEnum.DB_WRITE in access_info.permissions
    )


def delete_data_request_wrapper(
    db_client: DatabaseClient, data_request_id: int, access_info: AccessInfo
) -> Response:
    """
    Delete data requests
    :param db_client:
    :param access_info:
    :return:
    """
    return delete_entry(
        middleware_parameters=MiddlewareParameters(
            db_client=db_client,
            access_info=access_info,
            entry_name="Data request",
            relation=RELATION,
            db_client_method=DatabaseClient.delete_data_request,
        ),
        id_info=IDInfo(id_column_value=data_request_id),
        permission_checking_function=DeferredFunction(
            allowed_to_delete_request,
            access_info=access_info,
            data_request_id=data_request_id,
            db_client=db_client,
        ),
    )


def update_data_request_wrapper(
    db_client: DatabaseClient,
    dto: EntryCreateUpdateRequestDTO,
    data_request_id: int,
    access_info: AccessInfo,
):
    """
    Update data requests
    :param db_client:
    :param access_info:
    :return:
    """
    return put_entry(
        middleware_parameters=MiddlewareParameters(
            db_client=db_client,
            access_info=access_info,
            entry_name="Data request",
            relation=RELATION,
            db_client_method=DatabaseClient.update_data_request,
        ),
        entry=dto.entry_data,
        entry_id=data_request_id,
        relation_role_parameters=RelationRoleParameters(
            relation_role_function_with_params=DeferredFunction(
                function=get_data_requests_relation_role,
                data_request_id=data_request_id,
                db_client=db_client,
            )
        ),
    )


def get_data_request_by_id_wrapper(
    db_client: DatabaseClient, access_info: AccessInfo, dto: GetByIDBaseDTO
) -> Response:
    """
    Get data requests
    :param dto:
    :param db_client:
    :param access_info:
    :return:
    """
    return get_by_id(
        middleware_parameters=MiddlewareParameters(
            db_client=db_client,
            relation=Relations.DATA_REQUESTS_EXPANDED.value,
            access_info=access_info,
            db_client_method=DatabaseClient.get_data_requests,
            entry_name="Data request",
            subquery_parameters=DATA_REQUESTS_SUBQUERY_PARAMS,
        ),
        relation_role_parameters=RelationRoleParameters(
            relation_role_function_with_params=DeferredFunction(
                function=get_data_requests_relation_role,
                data_request_id=dto.resource_id,
                db_client=db_client,
            )
        ),
        id=dto.resource_id,
    )


def get_data_request_related_sources(db_client: DatabaseClient, dto: GetByIDBaseDTO):
    # TODO: Generalize for other related source-getting.
    check_for_id(
        db_client=db_client,
        table_name=RELATION,
        id_info=IDInfo(id_column_value=int(dto.resource_id)),
    )
    permitted_columns = get_permitted_columns(
        db_client=db_client,
        relation=Relations.DATA_SOURCES_EXPANDED.value,
        role=RelationRoleEnum.STANDARD,
        column_permission=ColumnPermissionEnum.READ,
    )
<<<<<<< HEAD
    results = db_client.get_data_requests(
        columns=["id"],
        where_mappings=[WhereMapping(column="id", value=int(dto.resource_id))],
        subquery_parameters=[
            SubqueryParameterManager.get_subquery_params(
                relation=Relations.DATA_SOURCES_EXPANDED,
                linking_column="data_sources",
                columns=permitted_columns,
            )
        ],
        build_metadata=True,
    )

    metadata = results["metadata"]
    metadata["count"] = metadata["data_sources_count"]
    metadata.pop("data_sources_count")
    if metadata["count"] == 0:
        results["data"] = []
    else:
        results["data"] = results["data"][0]["data_sources"]
    results["metadata"] = metadata

=======
    results = db_client.get_linked_rows(
        link_table=Relations.LINK_DATA_SOURCES_DATA_REQUESTS,
        left_id=int(dto.resource_id),
        left_link_column="request_id",
        right_link_column="source_id",
        linked_relation=Relations.DATA_SOURCES_EXPANDED,
        linked_relation_linking_column="airtable_uid",
        columns_to_retrieve=permitted_columns,
    )
>>>>>>> b1e38df7
    results.update(
        {
            "message": "Related sources found.",
        }
    )
<<<<<<< HEAD

=======
>>>>>>> b1e38df7
    return FlaskResponseManager.make_response(data=results)


def check_can_create_data_request_related_source(relation_role: RelationRoleEnum):
    if relation_role not in [RelationRoleEnum.OWNER, RelationRoleEnum.ADMIN]:
        FlaskResponseManager.abort(
            code=HTTPStatus.FORBIDDEN,
            message="User does not have permission to perform this action.",
        )


class CreateDataRequestRelatedSourceLogic(PostLogic):

    def check_for_permission(self, relation_role: RelationRoleEnum):
        check_can_create_data_request_related_source(relation_role)

    def make_response(self) -> Response:
        return message_response("Data source successfully associated with request.")


def create_data_request_related_source(
    db_client: DatabaseClient, access_info: AccessInfo, dto: RelatedSourceByIDDTO
):
    post_logic = CreateDataRequestRelatedSourceLogic(
        middleware_parameters=MiddlewareParameters(
            db_client=db_client,
            access_info=access_info,
            entry_name="Request-Source association",
            relation=RELATED_SOURCES_RELATION,
            db_client_method=DatabaseClient.create_request_source_relation,
        ),
        entry=dto.get_where_mapping(),
        relation_role_parameters=RelationRoleParameters(
            relation_role_function_with_params=DeferredFunction(
                function=get_data_requests_relation_role,
                data_request_id=dto.resource_id,
                db_client=db_client,
            )
        ),
    )
    return post_logic.execute()


def delete_data_request_related_source(
    db_client: DatabaseClient, access_info: AccessInfo, dto: RelatedSourceByIDDTO
):
    return delete_entry(
        middleware_parameters=MiddlewareParameters(
            db_client=db_client,
            access_info=access_info,
            entry_name="Request-Source association",
            relation=RELATED_SOURCES_RELATION,
            db_client_method=DatabaseClient.delete_request_source_relation,
        ),
        id_info=IDInfo(
            additional_where_mappings=dto.get_where_mapping(),
        ),
        permission_checking_function=DeferredFunction(
            allowed_to_delete_request,
            access_info=access_info,
            data_request_id=dto.resource_id,
            db_client=db_client,
        ),
    )<|MERGE_RESOLUTION|>--- conflicted
+++ resolved
@@ -287,7 +287,6 @@
         role=RelationRoleEnum.STANDARD,
         column_permission=ColumnPermissionEnum.READ,
     )
-<<<<<<< HEAD
     results = db_client.get_data_requests(
         columns=["id"],
         where_mappings=[WhereMapping(column="id", value=int(dto.resource_id))],
@@ -310,26 +309,12 @@
         results["data"] = results["data"][0]["data_sources"]
     results["metadata"] = metadata
 
-=======
-    results = db_client.get_linked_rows(
-        link_table=Relations.LINK_DATA_SOURCES_DATA_REQUESTS,
-        left_id=int(dto.resource_id),
-        left_link_column="request_id",
-        right_link_column="source_id",
-        linked_relation=Relations.DATA_SOURCES_EXPANDED,
-        linked_relation_linking_column="airtable_uid",
-        columns_to_retrieve=permitted_columns,
-    )
->>>>>>> b1e38df7
     results.update(
         {
             "message": "Related sources found.",
         }
     )
-<<<<<<< HEAD
-
-=======
->>>>>>> b1e38df7
+
     return FlaskResponseManager.make_response(data=results)
 
 
