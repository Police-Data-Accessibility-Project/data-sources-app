import datetime
import uuid

from database_client.database_client import DatabaseClient

<<<<<<< HEAD
def insert_access_token(db_client: DatabaseClient):
    token = uuid.uuid4().hex
    expiration = datetime.datetime.now() + datetime.timedelta(minutes=5)
    db_client.add_new_access_token(token, expiration)
=======

def insert_access_token(db_client: DatabaseClient):
    token = uuid.uuid4().hex
    expiration = datetime.datetime.now() + datetime.timedelta(minutes=5)
    db_client.add_new_access_token(token, expiration)
>>>>>>> abdea69c
<|MERGE_RESOLUTION|>--- conflicted
+++ resolved
@@ -3,15 +3,8 @@
 
 from database_client.database_client import DatabaseClient
 
-<<<<<<< HEAD
-def insert_access_token(db_client: DatabaseClient):
-    token = uuid.uuid4().hex
-    expiration = datetime.datetime.now() + datetime.timedelta(minutes=5)
-    db_client.add_new_access_token(token, expiration)
-=======
 
 def insert_access_token(db_client: DatabaseClient):
     token = uuid.uuid4().hex
     expiration = datetime.datetime.now() + datetime.timedelta(minutes=5)
-    db_client.add_new_access_token(token, expiration)
->>>>>>> abdea69c
+    db_client.add_new_access_token(token, expiration)