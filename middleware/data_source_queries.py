--- conflicted
+++ resolved
@@ -12,10 +12,7 @@
 class DataSourceNotFoundError(Exception):
     pass
 
-<<<<<<< HEAD
-=======
 
->>>>>>> abdea69c
 def get_approved_data_sources_wrapper(db_client: DatabaseClient) -> Response:
     raw_results = db_client.get_approved_data_sources()
     zipped_results = ResultFormatter.zip_get_approved_data_sources_results(raw_results)
@@ -27,10 +24,7 @@
         HTTPStatus.OK.value,
     )
 
-<<<<<<< HEAD
-=======
 
->>>>>>> abdea69c
 def data_source_by_id_wrapper(arg, db_client: DatabaseClient) -> Response:
     try:
         data_source_details = data_source_by_id_query(
@@ -81,10 +75,7 @@
     ]
     return restricted_columns
 
-<<<<<<< HEAD
-=======
 
->>>>>>> abdea69c
 def update_data_source_wrapper(
     db_client: DatabaseClient, data: dict, data_source_id: str
 ) -> Response:
