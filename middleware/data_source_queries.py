--- conflicted
+++ resolved
@@ -155,7 +155,6 @@
     return data_source_details
 
 
-<<<<<<< HEAD
 def data_sources_results(conn: sqlite3.Connection) -> List[Dict[str, Any]]:
     """
     Fetches approved data sources from the database, including related agency information.
@@ -165,11 +164,6 @@
 
     Returns:
     - A list of dictionaries, each representing an approved data source with its associated agency name.
-=======
-def approved_data_sources(conn) -> list:
-    """
-    Returns a list of approved data sources for which there is a corresponding agency
->>>>>>> 632a1ec2
     """
     cursor = conn.cursor()
     data_source_approved_columns = [
@@ -200,23 +194,7 @@
 
     return results
 
-
-<<<<<<< HEAD
-def data_sources_query(conn: Optional[sqlite3.Connection] = None,
-                       test_query_results: Optional[List[Dict[str, Any]]] = None) -> List[Dict[str, Any]]:
-    """
-    Queries and processes a list of approved data sources, optionally using test data.
-
-    Parameters:
-    - conn: Optional; sqlite3.Connection object for database access if test_query_results is not provided.
-    - test_query_results: Optional; predefined results for testing purposes.
-
-    Returns:
-    - A list of dictionaries, each containing details of an approved data source and its associated agency name.
-    """
-    results = data_sources_results(conn, "", "") if conn else test_query_results
-=======
-def needs_identification_data_sources(conn) -> list:
+  def needs_identification_data_sources(conn) -> list:
     """
     Returns a list of data sources that need identification
     """
@@ -238,13 +216,25 @@
     cursor.close()
 
     return results
+  
+
 
 
 def data_sources_query(
-    conn={}, test_query_results=[], approval_status="approved"
-) -> list:
-    """
-    Returns results from the approriate data sources query
+  conn: Optional[sqlite3.Connection] = None
+  test_query_results: Optional[List[Dict[str, Any]]] = [], 
+  approval_status="approved"
+) -> List[Dict[str, Any]]:
+ """
+    Queries and processes a list of approved data sources, optionally using test data.
+
+    Parameters:
+    - conn: Optional; sqlite3.Connection object for database access if test_query_results is not provided.
+    - test_query_results: Optional; predefined results for testing purposes.
+    - approval_status: Whether to get approved data sources or not. Defaults to "approved"
+
+    Returns:
+    - A list of dictionaries, each containing details of an approved data source and its associated agency name.
     """
     if conn and approval_status == "approved":
         results = approved_data_sources(conn)
@@ -252,7 +242,6 @@
         results = needs_identification_data_sources(conn)
     else:
         results = test_query_results
->>>>>>> 632a1ec2
 
     data_source_output_columns = DATA_SOURCES_APPROVED_COLUMNS + ["agency_name"]
 
