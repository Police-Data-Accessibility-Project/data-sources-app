--- conflicted
+++ resolved
@@ -2,15 +2,12 @@
 
 import spacy
 import json
-<<<<<<< HEAD
-=======
 import datetime
 
 from flask import make_response, Response
 from sqlalchemy.dialects.postgresql import psycopg2
 
 from middleware.webhook_logic import post_to_webhook
->>>>>>> 76e782e9
 from utilities.common import convert_dates_to_strings, format_arrays
 from typing import List, Dict, Any
 from psycopg2.extensions import cursor as PgCursor
@@ -62,15 +59,11 @@
 
 """
 
-<<<<<<< HEAD
 INSERT_LOG_QUERY = """
     INSERT INTO quick_search_query_logs 
     (search, location, results, result_count) 
     VALUES (%s, %s, %s, %s)
     """
-=======
-INSERT_LOG_QUERY = "INSERT INTO quick_search_query_logs (search, location, results, result_count) VALUES ('{0}', '{1}', '{2}', '{3}')"
->>>>>>> 76e782e9
 
 
 def unaltered_search_query(
@@ -135,27 +128,15 @@
 
 
 def quick_search_query(
-<<<<<<< HEAD
     search_parameters: SearchParameters,
     cursor: PgCursor = None,
-=======
-    search: str = "",
-    location: str = "",
-    conn: Optional[PgConnection] = None,
->>>>>>> 76e782e9
 ) -> Dict[str, Any]:
     """
     Performs a quick search using both unaltered and lemmatized search terms, returning the more fruitful result set.
 
-<<<<<<< HEAD
     :param search_parameters:
 
     :param cursor: A psycopg2 cursor to the database.
-=======
-    :param search: The search term.
-    :param location: The location term.
-    :param conn: A psycopg2 connection to the database.
->>>>>>> 76e782e9
     :return: A dictionary with the count of results and the data itself.
     """
 
@@ -179,7 +160,6 @@
     return data_sources
 
 
-<<<<<<< HEAD
 def log_query(
     cursor,
     data_sources_count,
@@ -203,10 +183,6 @@
         search="" if raw_sp.search == "all" else raw_sp.search.replace("'", ""),
         location="" if raw_sp.location == "all" else raw_sp.location.replace("'", ""),
     )
-=======
-    unaltered_results = unaltered_search_query(cursor, search, location)
-    spacy_results = spacy_search_query(cursor, search, location)
->>>>>>> 76e782e9
 
 
 DataSourceMatches = namedtuple("DataSourceMatches", ["converted", "ids"])
@@ -237,28 +213,7 @@
     data_source_matches = [
         dict(zip(QUICK_SEARCH_COLUMNS, result)) for result in results
     ]
-<<<<<<< HEAD
     return data_source_matches
-=======
-    data_source_matches_converted = []
-    for data_source_match in data_source_matches:
-        data_source_match = convert_dates_to_strings(data_source_match)
-        data_source_matches_converted.append(format_arrays(data_source_match))
-
-    data_sources = {
-        "count": len(data_source_matches_converted),
-        "data": data_source_matches_converted,
-    }
-
-    query_results = json.dumps(data_sources["data"]).replace("'", "")
-
-    cursor.execute(
-        INSERT_LOG_QUERY.format(search, location, query_results, data_sources["count"]),
-    )
-    conn.commit()
-    cursor.close()
-
-    return data_sources
 
 
 def quick_search_query_wrapper(arg1, arg2, conn: PgConnection) -> Response:
@@ -280,5 +235,4 @@
         }
         post_to_webhook(json.dumps(message))
 
-        return make_response({"count": 0, "message": user_message}, 500)
->>>>>>> 76e782e9
+        return make_response({"count": 0, "message": user_message}, 500)