from collections import namedtuple

import spacy
import json
from http import HTTPStatus

from flask import make_response, Response

from database_client.database_client import DatabaseClient
from middleware.webhook_logic import post_to_webhook
from utilities.common import convert_dates_to_strings, format_arrays
from typing import List, Dict, Any

QUICK_SEARCH_COLUMNS = [
    "airtable_uid",
    "data_source_name",
    "description",
    "record_type",
    "source_url",
    "record_format",
    "coverage_start",
    "coverage_end",
    "agency_supplied",
    "agency_name",
    "municipality",
    "state_iso",
]


def depluralize(term: str):
    """
    Depluralizes a given term using lemmatization.

    :param term: The term to be depluralized.
    :return: The depluralized term.
    """
    nlp = spacy.load("en_core_web_sm")
    term = term.strip()
    doc = nlp(term)
    lemmatized_tokens = [token.lemma_ for token in doc]
    depluralized_search_term = " ".join(lemmatized_tokens)
    return depluralized_search_term


SearchParameters = namedtuple("SearchParameters", ["search", "location"])


def quick_search_query(
    search_parameters: SearchParameters,
    db_client: DatabaseClient,
) -> Dict[str, Any]:
    """
    Performs a quick search using both unaltered and lemmatized search terms, returning the more fruitful result set.
    :param search_parameters:
    :param db_client: The database client.
    :return: A dictionary with the count of results and the data itself.
    """

    processed_search_parameters = process_search_parameters(search_parameters)

<<<<<<< HEAD
    data_source_matches = get_data_source_matches(db_client, processed_search_parameters)
=======
    data_source_matches = get_data_source_matches(
        db_client, processed_search_parameters
    )
>>>>>>> abdea69c
    processed_data_source_matches = process_data_source_matches(data_source_matches)

    data_sources = {
        "count": len(processed_data_source_matches.converted),
        "data": processed_data_source_matches.converted,
    }
    db_client.add_quick_search_log(
        data_sources["count"],
        processed_data_source_matches,
        processed_search_parameters,
    )

    return data_sources


def process_search_parameters(raw_sp: SearchParameters) -> SearchParameters:
    return SearchParameters(
        search="" if raw_sp.search == "all" else raw_sp.search.replace("'", ""),
        location="" if raw_sp.location == "all" else raw_sp.location.replace("'", ""),
    )


DataSourceMatches = namedtuple("DataSourceMatches", ["converted", "ids"])


def process_data_source_matches(data_source_matches: List[dict]) -> DataSourceMatches:
    data_source_matches_converted = []
    data_source_matches_ids = []
    for data_source_match in data_source_matches:
        data_source_match = convert_dates_to_strings(data_source_match)
        data_source_matches_converted.append(format_arrays(data_source_match))
        # Add ids to list for logging
        data_source_matches_ids.append(data_source_match["airtable_uid"])
    return DataSourceMatches(data_source_matches_converted, data_source_matches_ids)


def get_data_source_matches(
    db_client: DatabaseClient, sp: SearchParameters
) -> List[Dict[str, Any]]:

    unaltered_results = db_client.get_quick_search_results(sp.search, sp.location)

    spacy_results = db_client.get_quick_search_results(
<<<<<<< HEAD
        search=depluralize(sp.search), location=sp.location.strip())
=======
        search=depluralize(sp.search), location=sp.location.strip()
    )
>>>>>>> abdea69c

    # Compare altered search term results with unaltered search term results, return the longer list
    results = (
        spacy_results
        if len(spacy_results) > len(unaltered_results)
        else unaltered_results
    )
    data_source_matches = [
        dict(zip(QUICK_SEARCH_COLUMNS, result)) for result in results
    ]
    return data_source_matches


<<<<<<< HEAD
def quick_search_query_wrapper(
    arg1, arg2, db_client: DatabaseClient
) -> Response:
=======
def quick_search_query_wrapper(arg1, arg2, db_client: DatabaseClient) -> Response:
>>>>>>> abdea69c
    try:
        data_sources = quick_search_query(
            SearchParameters(search=arg1, location=arg2), db_client=db_client
        )

        return make_response(data_sources, HTTPStatus.OK.value)

    except Exception as e:
        user_message = "There was an error during the search operation"
        message = {
            "content": user_message
            + ": "
            + str(e)
            + "\n"
            + f"Search term: {arg1}\n"
            + f"Location: {arg2}"
        }
        post_to_webhook(json.dumps(message))

        return make_response(
            {"count": 0, "message": user_message},
            HTTPStatus.INTERNAL_SERVER_ERROR.value,
        )<|MERGE_RESOLUTION|>--- conflicted
+++ resolved
@@ -58,13 +58,9 @@
 
     processed_search_parameters = process_search_parameters(search_parameters)
 
-<<<<<<< HEAD
-    data_source_matches = get_data_source_matches(db_client, processed_search_parameters)
-=======
     data_source_matches = get_data_source_matches(
         db_client, processed_search_parameters
     )
->>>>>>> abdea69c
     processed_data_source_matches = process_data_source_matches(data_source_matches)
 
     data_sources = {
@@ -108,12 +104,8 @@
     unaltered_results = db_client.get_quick_search_results(sp.search, sp.location)
 
     spacy_results = db_client.get_quick_search_results(
-<<<<<<< HEAD
-        search=depluralize(sp.search), location=sp.location.strip())
-=======
         search=depluralize(sp.search), location=sp.location.strip()
     )
->>>>>>> abdea69c
 
     # Compare altered search term results with unaltered search term results, return the longer list
     results = (
@@ -127,13 +119,7 @@
     return data_source_matches
 
 
-<<<<<<< HEAD
-def quick_search_query_wrapper(
-    arg1, arg2, db_client: DatabaseClient
-) -> Response:
-=======
 def quick_search_query_wrapper(arg1, arg2, db_client: DatabaseClient) -> Response:
->>>>>>> abdea69c
     try:
         data_sources = quick_search_query(
             SearchParameters(search=arg1, location=arg2), db_client=db_client
